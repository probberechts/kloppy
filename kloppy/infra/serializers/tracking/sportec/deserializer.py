import logging
import warnings
from collections import defaultdict
from datetime import datetime, timedelta
from typing import IO, NamedTuple, Optional, Union

from lxml import objectify

from kloppy.domain import (
    AttackingDirection,
    BallState,
    DatasetFlag,
    Detection,
    Frame,
    Metadata,
    Orientation,
    Period,
    Point,
    Point3D,
    Provider,
    TrackingDataset,
    attacking_direction_from_frame,
)
<<<<<<< HEAD
=======
from kloppy.domain.services.frame_factory import create_frame

from kloppy.utils import performance_logging

from ..deserializer import TrackingDataDeserializer
>>>>>>> 97ad27e4
from kloppy.infra.serializers.event.sportec.deserializer import (
    sportec_metadata_from_xml_elm,
)
from kloppy.utils import performance_logging

from ..deserializer import TrackingDataDeserializer

logger = logging.getLogger(__name__)

PERIOD_ID_TO_GAME_SECTION = {
    1: "firstHalf",
    2: "secondHalf",
    3: "firstHalfExtra",
    4: "secondHalfExtra",
}


def _read_section_data(data_root, period: Period) -> dict:
    """
    Read all data for a single period from data_root.

    Output format:
    {
        10_000: {
            'ball': {
                'N': "10000",
                'X': 20.92,
                'Y': 2.84,
                'Z': 0.08,
                'S': 4.91,
                'BallPossession': "2",
                'BallStatus': "1"
                [...]
            },
            'DFL-OBJ-002G3I': {
                'N': "10000",
                'X': "0.35",
                'Y': "-25.26",
                'S': "0.00",
                [...]
            },
            [....]
        },
        10_001: {
          ...
        }
    }
    """

    game_section = PERIOD_ID_TO_GAME_SECTION[period.id]
    frame_sets = data_root.findall(
        f"Positions/FrameSet[@GameSection='{game_section}']"
    )

    raw_frames = defaultdict(dict)
    for frame_set in frame_sets:
        key = (
            "ball"
            if frame_set.attrib["TeamId"] == "BALL"
            else frame_set.attrib["PersonId"]
        )
        for frame in frame_set.iterchildren("Frame"):
            attr = frame.attrib
            frame_id = int(attr["N"])
            raw_frames[frame_id][key] = attr

    return raw_frames


class SportecTrackingDataInputs(NamedTuple):
    meta_data: IO[bytes]
    raw_data: IO[bytes]


class SportecTrackingDataDeserializer(TrackingDataDeserializer):
    @property
    def provider(self) -> Provider:
        return Provider.SPORTEC

    def __init__(
        self,
        limit: Optional[int] = None,
        sample_rate: Optional[float] = None,
        coordinate_system: Optional[Union[str, Provider]] = None,
        only_alive: Optional[bool] = True,
    ):
        super().__init__(limit, sample_rate, coordinate_system)
        self.only_alive = only_alive

    def deserialize(
        self, inputs: SportecTrackingDataInputs
    ) -> TrackingDataset:
        with performance_logging("load data", logger=logger):
            match_root = objectify.fromstring(inputs.meta_data.read())
            data_root = objectify.fromstring(inputs.raw_data.read())

        with performance_logging("parse metadata", logger=logger):
            sportec_metadata = sportec_metadata_from_xml_elm(match_root)
            teams = home_team, away_team = sportec_metadata.teams

            periods = sportec_metadata.periods
            transformer = self.get_transformer(
                pitch_length=sportec_metadata.x_max,
                pitch_width=sportec_metadata.y_max,
            )
            home_coach = sportec_metadata.home_coach
            away_coach = sportec_metadata.away_coach

            official_ids = []
            if sportec_metadata.officials:
                official_ids = [
                    x.official_id for x in sportec_metadata.officials
                ]

        with performance_logging("parse raw data", logger=logger):
            date = datetime.fromisoformat(
                match_root.MatchInformation.General.attrib["KickoffTime"]
            )
            game_week = match_root.MatchInformation.General.attrib["MatchDay"]
            game_id = match_root.MatchInformation.General.attrib["MatchId"]

            def _iter():
                player_map = {}
                for player in home_team.players:
                    player_map[player.player_id] = player
                for player in away_team.players:
                    player_map[player.player_id] = player

                sample = 1.0 / self.sample_rate

                for period in periods:
                    raw_frames = _read_section_data(data_root, period)

                    # Since python 3.6 dict keep insertion order. Don't need to sort
                    # on frame ID as it's already sorted.
                    # Ball FrameSet is always first and contains ALL frame ids. This
                    # makes sure even with substitutes the data is on order.
                    for i, (frame_id, frame_data) in enumerate(
                        sorted(raw_frames.items())
                    ):
                        if "ball" not in frame_data:
                            # Frames without ball data are corrupt.
                            continue

                        ball_data = frame_data["ball"]
                        if self.only_alive and ball_data["BallStatus"] != "1":
                            continue

                        if i % sample == 0:
                            yield create_frame(
                                frame_id=frame_id,
                                timestamp=timedelta(
                                    seconds=(
                                        frame_id
                                        # Do subtraction with integers to prevent floating errors
                                        - period.start_timestamp.seconds
                                        * sportec_metadata.fps
                                    )
                                    / sportec_metadata.fps
                                ),
                                ball_owning_team=home_team
                                if ball_data["BallPossession"] == "1"
                                else away_team,
                                ball_state=BallState.ALIVE
                                if ball_data["BallStatus"] == "1"
                                else BallState.DEAD,
                                period=period,
                                objects={
                                    "ball": Detection(
                                        coordinates=Point3D(
                                            x=float(ball_data["X"]),
                                            y=float(ball_data["Y"]),
                                            z=float(ball_data["Z"]),
                                        ),
                                        speed=float(ball_data["S"]),
                                    ),
                                    **{
                                        player_map[player_id]: Detection(
                                            coordinates=Point(
                                                x=float(raw_player_data["X"]),
                                                y=float(raw_player_data["Y"]),
                                            ),
                                            speed=float(raw_player_data["S"]),
                                        )
                                        for player_id, raw_player_data in frame_data.items()
                                        if player_id != "ball"
                                        and player_id not in official_ids
                                    },
                                },
                                other_data={},
                            )

            frames = []
            for n, frame in enumerate(_iter()):
                frame = transformer.transform_frame(frame)
                frames.append(frame)

                if self.limit and n >= self.limit:
                    break

        try:
            first_frame = next(
                frame for frame in frames if frame.period.id == 1
            )
            orientation = (
                Orientation.HOME_AWAY
                if attacking_direction_from_frame(first_frame)
                == AttackingDirection.LTR
                else Orientation.AWAY_HOME
            )
        except StopIteration:
            warnings.warn(
                "Could not determine orientation of dataset, defaulting to NOT_SET"
            )
            orientation = Orientation.NOT_SET

        metadata = Metadata(
            teams=teams,
            periods=periods,
            pitch_dimensions=transformer.get_to_coordinate_system().pitch_dimensions,
            score=sportec_metadata.score,
            frame_rate=sportec_metadata.fps,
            orientation=orientation,
            provider=Provider.SPORTEC,
            flags=DatasetFlag.BALL_OWNING_TEAM | DatasetFlag.BALL_STATE,
            coordinate_system=transformer.get_to_coordinate_system(),
            date=date,
            game_week=game_week,
            game_id=game_id,
            home_coach=home_coach,
            away_coach=away_coach,
            officials=sportec_metadata.officials,
        )

        return TrackingDataset(
            records=frames,
            metadata=metadata,
        )<|MERGE_RESOLUTION|>--- conflicted
+++ resolved
@@ -11,7 +11,6 @@
     BallState,
     DatasetFlag,
     Detection,
-    Frame,
     Metadata,
     Orientation,
     Period,
@@ -21,14 +20,7 @@
     TrackingDataset,
     attacking_direction_from_frame,
 )
-<<<<<<< HEAD
-=======
 from kloppy.domain.services.frame_factory import create_frame
-
-from kloppy.utils import performance_logging
-
-from ..deserializer import TrackingDataDeserializer
->>>>>>> 97ad27e4
 from kloppy.infra.serializers.event.sportec.deserializer import (
     sportec_metadata_from_xml_elm,
 )
