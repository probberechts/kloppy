--- conflicted
+++ resolved
@@ -11,7 +11,6 @@
     BallState,
     DatasetFlag,
     Detection,
-    Frame,
     Ground,
     Metadata,
     Orientation,
@@ -25,11 +24,7 @@
     TrackingDataset,
     attacking_direction_from_frame,
 )
-<<<<<<< HEAD
-=======
 from kloppy.domain.services.frame_factory import create_frame
-
->>>>>>> 97ad27e4
 from kloppy.utils import Readable, performance_logging
 
 from .deserializer import TrackingDataDeserializer
