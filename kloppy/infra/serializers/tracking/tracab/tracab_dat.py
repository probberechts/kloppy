--- conflicted
+++ resolved
@@ -140,7 +140,6 @@
             raise ValueError("Please specify a value for 'raw_data'")
 
     def deserialize(self, inputs: TRACABInputs) -> TrackingDataset:
-<<<<<<< HEAD
         (
             pitch_size_height,
             pitch_size_width,
@@ -152,108 +151,6 @@
         ) = load_meta_data(self.meta_data_extension, inputs.meta_data)
 
         orientation = None
-=======
-        with performance_logging("Loading metadata", logger=logger):
-            meta_data = objectify.fromstring(inputs.meta_data.read())
-
-            periods = []
-            orientation = None
-
-            if hasattr(meta_data, "match"):
-                id_suffix = "Id"
-                player_item = "Player"
-
-                match = meta_data.match
-                frame_rate = int(match.attrib["iFrameRateFps"])
-                pitch_size_width = float(
-                    match.attrib["fPitchXSizeMeters"].replace(",", ".")
-                )
-                pitch_size_height = float(
-                    match.attrib["fPitchYSizeMeters"].replace(",", ".")
-                )
-                date = datetime.strptime(
-                    meta_data.match.attrib["dtDate"], "%Y-%m-%d %H:%M:%S"
-                ).replace(tzinfo=timezone.utc)
-                game_id = meta_data.match.attrib["iId"]
-
-                for period in match.iterchildren(tag="period"):
-                    start_frame_id = int(period.attrib["iStartFrame"])
-                    end_frame_id = int(period.attrib["iEndFrame"])
-                    if start_frame_id != 0 or end_frame_id != 0:
-                        periods.append(
-                            Period(
-                                id=int(period.attrib["iId"]),
-                                start_timestamp=timedelta(
-                                    seconds=start_frame_id / frame_rate
-                                ),
-                                end_timestamp=timedelta(
-                                    seconds=end_frame_id / frame_rate
-                                ),
-                            )
-                        )
-            elif hasattr(meta_data, "Phase1StartFrame"):
-                date = datetime.strptime(
-                    str(meta_data["Kickoff"]), "%Y-%m-%d %H:%M:%S"
-                ).replace(tzinfo=timezone.utc)
-                game_id = str(meta_data["GameID"])
-                id_suffix = "ID"
-                player_item = "item"
-
-                frame_rate = int(meta_data["FrameRate"])
-                pitch_size_width = float(meta_data["PitchLongSide"]) / 100
-                pitch_size_height = float(meta_data["PitchShortSide"]) / 100
-                for i in [1, 2, 3, 4, 5]:
-                    start_frame_id = int(meta_data[f"Phase{i}StartFrame"])
-                    end_frame_id = int(meta_data[f"Phase{i}EndFrame"])
-                    if start_frame_id != 0 or end_frame_id != 0:
-                        periods.append(
-                            Period(
-                                id=i,
-                                start_timestamp=timedelta(
-                                    seconds=start_frame_id / frame_rate
-                                ),
-                                end_timestamp=timedelta(
-                                    seconds=end_frame_id / frame_rate
-                                ),
-                            )
-                        )
-
-                orientation = (
-                    Orientation.HOME_AWAY
-                    if bool(meta_data["Phase1HomeGKLeft"])
-                    else Orientation.AWAY_HOME
-                )
-            else:
-                raise NotImplementedError(
-                    """This 'meta_data' format is currently not supported..."""
-                )
-
-            if hasattr(meta_data, "HomeTeam") and hasattr(
-                meta_data, "AwayTeam"
-            ):
-                home_team = self.create_team(
-                    meta_data["HomeTeam"],
-                    Ground.HOME,
-                    start_frame_id=start_frame_id,
-                    id_suffix=id_suffix,
-                    player_item=player_item,
-                )
-                away_team = self.create_team(
-                    meta_data["AwayTeam"],
-                    Ground.AWAY,
-                    start_frame_id=start_frame_id,
-                    id_suffix=id_suffix,
-                    player_item=player_item,
-                )
-            else:
-                home_team = Team(
-                    team_id="home", name="home", ground=Ground.HOME
-                )
-                away_team = Team(
-                    team_id="away", name="away", ground=Ground.AWAY
-                )
-            teams = [home_team, away_team]
->>>>>>> 19faf69f
 
         with performance_logging("Loading data", logger=logger):
             transformer = self.get_transformer(
