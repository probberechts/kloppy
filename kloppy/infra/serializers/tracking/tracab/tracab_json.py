--- conflicted
+++ resolved
@@ -1,40 +1,34 @@
+import html
+import json
 import logging
 import warnings
-import json
-import html
 from datetime import timedelta
 from typing import Dict, Optional, Union
 
 from kloppy.domain import (
-    TrackingDataset,
+    AttackingDirection,
+    BallState,
     DatasetFlag,
-    AttackingDirection,
+    Detection,
     Frame,
+    Ground,
+    Metadata,
+    Orientation,
+    Period,
+    Player,
     Point,
     Point3D,
+    Provider,
     Team,
-    BallState,
-    Period,
-    Orientation,
-    Metadata,
-    Ground,
-    Player,
-    Provider,
-<<<<<<< HEAD
-    Detection,
-    Position,
-=======
-    PlayerData,
->>>>>>> 452efe74
+    TrackingDataset,
     attacking_direction_from_frame,
 )
 from kloppy.domain.models import PositionType
 from kloppy.exceptions import DeserializationError
-
 from kloppy.utils import Readable, performance_logging
 
+from ..deserializer import TrackingDataDeserializer
 from .common import TRACABInputs, position_types_mapping
-from ..deserializer import TrackingDataDeserializer
 
 logger = logging.getLogger(__name__)
 
