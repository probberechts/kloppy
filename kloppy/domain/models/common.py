--- conflicted
+++ resolved
@@ -5,22 +5,21 @@
 from datetime import datetime, timedelta
 from enum import Enum, Flag
 from typing import (
+    Any,
+    Callable,
     Dict,
+    Generic,
+    Iterable,
     List,
+    NewType,
     Optional,
-    Callable,
+    TypeVar,
     Union,
-    Any,
-    TypeVar,
-    Generic,
-    NewType,
     overload,
-    Iterable,
 )
 
+from ...utils import deprecated, snake_case
 from .position import PositionType
-
-from ...utils import deprecated, snake_case
 
 if sys.version_info >= (3, 8):
     from typing import Literal
@@ -32,23 +31,19 @@
 else:
     from typing_extensions import Self
 
+from ...exceptions import InvalidFilterError, KloppyParameterError, OrientationError
+from .formation import FormationType
 from .pitch import (
+    Dimension,
+    ImperialPitchDimensions,
+    MetricPitchDimensions,
+    NormalizedPitchDimensions,
+    OptaPitchDimensions,
     PitchDimensions,
     Unit,
-    Dimension,
-    NormalizedPitchDimensions,
-    MetricPitchDimensions,
-    ImperialPitchDimensions,
-    OptaPitchDimensions,
     WyscoutPitchDimensions,
 )
-from .formation import FormationType
-from .time import Time, Period, TimeContainer
-from ...exceptions import (
-    OrientationError,
-    InvalidFilterError,
-    KloppyParameterError,
-)
+from .time import Period, Time, TimeContainer
 
 
 @dataclass
@@ -98,11 +93,8 @@
         KLOPPY:
         DATAFACTORY:
         STATSPERFORM:
-<<<<<<< HEAD
         HAWKEYE:
-=======
         SPORTVU:
->>>>>>> 452efe74
     """
 
     METRICA = "metrica"
@@ -116,11 +108,8 @@
     KLOPPY = "kloppy"
     DATAFACTORY = "datafactory"
     STATSPERFORM = "statsperform"
-<<<<<<< HEAD
     HAWKEYE = "hawkeye"
-=======
     SPORTVU = "sportvu"
->>>>>>> 452efe74
     OTHER = "other"
 
     def __str__(self):
@@ -436,9 +425,7 @@
                     return AttackingDirection.LTR
                 if ball_owning_team.ground == Ground.AWAY:
                     return AttackingDirection.RTL
-                raise OrientationError(
-                    "Invalid ball_owning_team: %s", ball_owning_team
-                )
+                raise OrientationError("Invalid ball_owning_team: %s", ball_owning_team)
             return AttackingDirection.NOT_SET
         if orientation == Orientation.ACTION_EXECUTING_TEAM:
             if action_executing_team is None:
@@ -581,12 +568,8 @@
     def pitch_dimensions(self) -> PitchDimensions:
         if self.pitch_length is not None and self.pitch_width is not None:
             return MetricPitchDimensions(
-                x_dim=Dimension(
-                    -1 * self.pitch_length / 2, self.pitch_length / 2
-                ),
-                y_dim=Dimension(
-                    -1 * self.pitch_width / 2, self.pitch_width / 2
-                ),
+                x_dim=Dimension(-1 * self.pitch_length / 2, self.pitch_length / 2),
+                y_dim=Dimension(-1 * self.pitch_width / 2, self.pitch_width / 2),
                 pitch_length=self.pitch_length,
                 pitch_width=self.pitch_width,
                 standardized=False,
@@ -619,12 +602,8 @@
     def pitch_dimensions(self) -> PitchDimensions:
         if self.pitch_length is not None and self.pitch_width is not None:
             return MetricPitchDimensions(
-                x_dim=Dimension(
-                    -1 * self.pitch_length / 2, self.pitch_length / 2
-                ),
-                y_dim=Dimension(
-                    -1 * self.pitch_width / 2, self.pitch_width / 2
-                ),
+                x_dim=Dimension(-1 * self.pitch_length / 2, self.pitch_length / 2),
+                y_dim=Dimension(-1 * self.pitch_width / 2, self.pitch_width / 2),
                 pitch_length=self.pitch_length,
                 pitch_width=self.pitch_width,
                 standardized=False,
@@ -703,12 +682,8 @@
     def pitch_dimensions(self) -> PitchDimensions:
         if self.pitch_length is not None and self.pitch_width is not None:
             return MetricPitchDimensions(
-                x_dim=Dimension(
-                    -1 * self.pitch_length / 2, self.pitch_length / 2
-                ),
-                y_dim=Dimension(
-                    -1 * self.pitch_width / 2, self.pitch_width / 2
-                ),
+                x_dim=Dimension(-1 * self.pitch_length / 2, self.pitch_length / 2),
+                y_dim=Dimension(-1 * self.pitch_width / 2, self.pitch_width / 2),
                 pitch_length=self.pitch_length,
                 pitch_width=self.pitch_width,
                 standardized=False,
@@ -786,12 +761,8 @@
     def pitch_dimensions(self) -> PitchDimensions:
         if self.pitch_length is not None and self.pitch_width is not None:
             return MetricPitchDimensions(
-                x_dim=Dimension(
-                    -1 * self.pitch_length / 2, self.pitch_length / 2
-                ),
-                y_dim=Dimension(
-                    -1 * self.pitch_width / 2, self.pitch_width / 2
-                ),
+                x_dim=Dimension(-1 * self.pitch_length / 2, self.pitch_length / 2),
+                y_dim=Dimension(-1 * self.pitch_width / 2, self.pitch_width / 2),
                 pitch_length=self.pitch_length,
                 pitch_width=self.pitch_width,
                 standardized=False,
@@ -886,7 +857,7 @@
             y_dim=Dimension(-1 * self.pitch_width / 2, self.pitch_width / 2),
             pitch_length=self.pitch_length,
             pitch_width=self.pitch_width,
-            standardized=False
+            standardized=False,
         )
 
 
@@ -939,12 +910,9 @@
         Provider.SKILLCORNER: SkillCornerCoordinateSystem,
         Provider.DATAFACTORY: DatafactoryCoordinateSystem,
         Provider.SECONDSPECTRUM: SecondSpectrumCoordinateSystem,
-<<<<<<< HEAD
         Provider.STATSPERFORM: StatsPerformCoordinateSystem,
         Provider.HAWKEYE: HawkEyeCoordinateSystem,
-=======
         Provider.SPORTVU: SportVUCoordinateSystem,
->>>>>>> 452efe74
     }
 
     if provider in coordinate_systems:
@@ -1105,9 +1073,7 @@
         for i, period in enumerate(self.periods):
             period.set_refs(
                 prev=self.periods[i - 1] if i > 0 else None,
-                next_=self.periods[i + 1]
-                if i + 1 < len(self.periods)
-                else None,
+                next_=self.periods[i + 1] if i + 1 < len(self.periods) else None,
             )
 
 
@@ -1144,9 +1110,7 @@
             record.set_refs(
                 dataset=self,
                 prev=self.records[i - 1] if i > 0 else None,
-                next_=self.records[i + 1]
-                if i + 1 < len(self.records)
-                else None,
+                next_=self.records[i + 1] if i + 1 < len(self.records) else None,
             )
 
         self._init_player_positions()
@@ -1205,9 +1169,7 @@
         )
 
     def map(self, mapper):
-        return replace(
-            self, records=[mapper(record) for record in self.records]
-        )
+        return replace(self, records=[mapper(record) for record in self.records])
 
     def find_all(self, filter_) -> List[T]:
         return [record for record in self.records if record.matches(filter_)]
@@ -1264,8 +1226,7 @@
         *columns: "Column",
         as_list: Literal[True] = True,
         **named_columns: "Column",
-    ) -> List[Dict[str, Any]]:
-        ...
+    ) -> List[Dict[str, Any]]: ...
 
     @overload
     def to_records(
@@ -1273,8 +1234,7 @@
         *columns: "Column",
         as_list: Literal[False] = False,
         **named_columns: "Column",
-    ) -> Iterable[Dict[str, Any]]:
-        ...
+    ) -> Iterable[Dict[str, Any]]: ...
 
     def to_records(
         self,
@@ -1284,9 +1244,7 @@
     ) -> Union[List[Dict[str, Any]], Iterable[Dict[str, Any]]]:
         from ..services.transformers.data_record import get_transformer_cls
 
-        transformer = get_transformer_cls(self.dataset_type)(
-            *columns, **named_columns
-        )
+        transformer = get_transformer_cls(self.dataset_type)(*columns, **named_columns)
         iterator = map(transformer, self.records)
         if as_list:
             return list(iterator)
@@ -1360,9 +1318,7 @@
                     " install it using: pip install pyarrow"
                 )
 
-            table = pa.Table.from_pydict(
-                self.to_dict(*columns, **named_columns)
-            )
+            table = pa.Table.from_pydict(self.to_dict(*columns, **named_columns))
             return table.to_pandas(types_mapper=types_mapper)
 
         elif engine == "pandas":
