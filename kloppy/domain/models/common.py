import sys
from abc import ABC, abstractmethod
from collections import defaultdict
from dataclasses import dataclass, field, replace
from datetime import datetime, timedelta
from enum import Enum, Flag
from typing import (
    Any,
    Callable,
    Dict,
    Generic,
    Iterable,
    List,
<<<<<<< HEAD
    Literal,
=======
>>>>>>> 9cee426c
    NewType,
    Optional,
    TypeVar,
    Union,
    overload,
)

from ...utils import deprecated, snake_case
from .position import PositionType
<<<<<<< HEAD
=======

if sys.version_info >= (3, 8):
    from typing import Literal
else:
    from typing_extensions import Literal
>>>>>>> 9cee426c

if sys.version_info >= (3, 11):
    from typing import Self
else:
    from typing_extensions import Self

from ...exceptions import (
    InvalidFilterError,
    KloppyParameterError,
    OrientationError,
)
from .formation import FormationType
from .pitch import (
    Dimension,
    ImperialPitchDimensions,
    MetricPitchDimensions,
    NormalizedPitchDimensions,
    OptaPitchDimensions,
    PitchDimensions,
    Unit,
    WyscoutPitchDimensions,
)
from .time import Period, Time, TimeContainer


@dataclass
class Score:
    """
    Score

    Attributes:
        home:
        away:
    """

    home: int
    away: int


class Ground(Enum):
    """
    Attributes:
        HOME: home playing team
        AWAY: away playing team
        REFEREE: Referee (could be used in tracking data)
    """

    HOME = "home"
    AWAY = "away"
    REFEREE = "referee"

    def __str__(self):
        return self.value

    def __repr__(self):
        return self.value


class Provider(Enum):
    """
    Attributes:
        METRICA:
        TRACAB:
        SECONDSPECTRUM:
        OPTA:
        SKILLCORNER:
        STATSBOMB:
        SPORTEC:
        WYSCOUT:
        KLOPPY:
        DATAFACTORY:
        STATSPERFORM:
        SPORTVU:
    """

    METRICA = "metrica"
    TRACAB = "tracab"
    SECONDSPECTRUM = "second_spectrum"
    OPTA = "opta"
    SKILLCORNER = "skillcorner"
    STATSBOMB = "statsbomb"
    SPORTEC = "sportec"
    WYSCOUT = "wyscout"
    KLOPPY = "kloppy"
    DATAFACTORY = "datafactory"
    STATSPERFORM = "statsperform"
    SPORTVU = "sportvu"
    OTHER = "other"

    def __str__(self):
        return self.value


class OfficialType(Enum):
    """Enumeration for types of officials (referees)."""

    VideoAssistantReferee = "Video Assistant Referee"
    MainReferee = "Main Referee"
    AssistantReferee = "Assistant Referee"
    FourthOfficial = "Fourth Official"

    def __str__(self):
        return self.value


@dataclass(frozen=True)
class Official:
    """
    Represents an official (referee) with optional names and roles.
    """

    official_id: str
    name: Optional[str] = None
    first_name: Optional[str] = None
    last_name: Optional[str] = None
    role: Optional[OfficialType] = None

    @property
    def full_name(self):
        """
        Returns the full name of the official, falling back to role-based or ID-based naming.
        """
        if self.name:
            return self.name
        if self.first_name and self.last_name:
            return f"{self.first_name} {self.last_name}"
        if self.last_name:
            return self.last_name
        if self.role:
            return f"{snake_case(str(self.role))}_{self.official_id}"
        return f"official_{self.official_id}"


@dataclass(frozen=True)
class Player:
    """
    Attributes:
        player_id: identifier given by the provider
        team: See [`Team`][kloppy.domain.models.common.Team]
        jersey_no: Jersey number
        name: Full name of the player
        first_name: First name
        last_name: Last name
        starting: `True` when player is part of the starting 11
        position: See [`Position][kloppy.domain.models.common.Position]
        attributes: attributes given by the provider
    """

    player_id: str
    team: "Team"
    jersey_no: int
    name: str = None
    first_name: str = None
    last_name: str = None

    # match specific
    starting: bool = False
    starting_position: Optional[PositionType] = None
    positions: TimeContainer[PositionType] = field(
        default_factory=TimeContainer, compare=False
    )

    attributes: Optional[Dict] = field(default_factory=dict, compare=False)

    @property
    def full_name(self):
        if self.name:
            return self.name
        if self.first_name or self.last_name:
            return f"{self.first_name} {self.last_name}"
        return f"{self.team.ground}_{self.jersey_no}"

    @property
    @deprecated("starting_position or positions should be used")
    def position(self) -> Optional[PositionType]:
        try:
            return self.positions.last()
        except KeyError:
            return None

    def __str__(self):
        return self.full_name

    def __hash__(self):
        return hash(self.player_id)

    def __eq__(self, other):
        if not isinstance(other, Player):
            return False
        return self.player_id == other.player_id

    def set_position(self, time: Time, position: Optional[PositionType]):
        self.positions.set(time, position)


@dataclass
class Team:
    """

    Attributes:
        team_id: id of the team, given by the provider
        name: readable name of the team
        ground: See [`Ground`][kloppy.domain.models.common.Ground]
        players: See [`Player`][kloppy.domain.models.common.Player]
        starting_formation: See ['FormationType']
    """

    team_id: str
    name: str
    ground: Ground
    starting_formation: Optional[FormationType] = None
    formations: TimeContainer[FormationType] = field(
        default_factory=TimeContainer, compare=False
    )
    players: List[Player] = field(default_factory=list)

    def __str__(self):
        return self.name

    def __hash__(self):
        return hash(self.team_id)

    def __eq__(self, other):
        if not isinstance(other, Team):
            return False
        return self.team_id == other.team_id

    def get_player_by_jersey_number(self, jersey_no: int):
        jersey_no = int(jersey_no)
        for player in self.players:
            if player.jersey_no == jersey_no:
                return player

        return None

    def get_player_by_position(self, position: PositionType, time: Time):
        for player in self.players:
            if player.positions.items:
                try:
                    player_position = player.positions.value_at(time)
                except KeyError:  # player that is subbed in later
                    continue
                if player_position and player_position == position:
                    return player

        return None

    def get_player_by_id(self, player_id: Union[int, str]):
        player_id = str(player_id)

        for player in self.players:
            if player.player_id == player_id:
                return player

        return None

    def set_formation(self, time: Time, formation: Optional[FormationType]):
        self.formations.set(time, formation)


class BallState(Enum):
    """
    BallState

    Attributes:
        ALIVE (BallState): Ball is in play
        DEAD (BallState): Ball is not in play
    """

    ALIVE = "alive"
    DEAD = "dead"

    def __repr__(self):
        return self.value


class Orientation(Enum):
    """
    The attacking direction of each team in a dataset.

    Attributes:
        BALL_OWNING_TEAM: The team that is currently in possession of the ball
            plays from left to right.
        ACTION_EXECUTING_TEAM: The team that executes the action
            plays from left to right. Used in event stream data only. Equivalent
            to "BALL_OWNING_TEAM" for tracking data.
        HOME_AWAY: The home team plays from left to right in the first period.
            The away team plays from left to right in the second period.
        AWAY_HOME: The away team plays from left to right in the first period.
            The home team plays from left to right in the second period.
        STATIC_HOME_AWAY: The home team plays from left to right in both periods.
        STATIC_AWAY_HOME: The away team plays from left to right in both periods.
        NOT_SET: The attacking direction is not defined.

    Notes:
        The attacking direction is not defined for penalty shootouts in the
        `HOME_AWAY`, `AWAY_HOME`, `STATIC_HOME_AWAY`, and `STATIC_AWAY_HOME`
        orientations. This period is ignored in orientation transforms
        involving one of these orientations and keeps its original
        attacking direction.
    """

    # change when possession changes
    BALL_OWNING_TEAM = "ball-owning-team"

    # depends on team which executed the action
    ACTION_EXECUTING_TEAM = "action-executing-team"

    # changes during half-time
    HOME_AWAY = "home-away"
    AWAY_HOME = "away-home"

    # won't change during match
    STATIC_HOME_AWAY = "fixed-home-away"
    STATIC_AWAY_HOME = "fixed-away-home"

    # Not set in dataset
    NOT_SET = "not-set"

    def __repr__(self):
        return self.value


class AttackingDirection(Enum):
    """
    AttackingDirection

    Attributes:
        LTR (AttackingDirection): Home team is playing from left to right
        RTL (AttackingDirection): Home team is playing from right to left
        NOT_SET (AttackingDirection): not set yet
    """

    LTR = "left-to-right"
    RTL = "right-to-left"
    NOT_SET = "not-set"

    @staticmethod
    def from_orientation(
        orientation: Orientation,
        period: Optional[Period] = None,
        ball_owning_team: Optional[Team] = None,
        action_executing_team: Optional[Team] = None,
    ) -> "AttackingDirection":
        """Determines the attacking direction for a specific data record.

        Args:
            orientation: The orientation of the dataset.
            period: The period of the data record.
            ball_owning_team: The team that is in possession of the ball.
            action_executing_team: The team that executes the action.

        Raises:
            OrientationError: If the attacking direction cannot be determined
                from the given data.

        Returns:
            The attacking direction for the given data record.
        """
        if orientation == Orientation.STATIC_HOME_AWAY:
            return AttackingDirection.LTR
        if orientation == Orientation.STATIC_AWAY_HOME:
            return AttackingDirection.RTL
        if orientation == Orientation.HOME_AWAY:
            if period is None:
                raise OrientationError(
                    "You must provide a period to determine the attacking direction"
                )
            dirmap = {
                1: AttackingDirection.LTR,
                2: AttackingDirection.RTL,
                3: AttackingDirection.LTR,
                4: AttackingDirection.RTL,
            }
            if period.id in dirmap:
                return dirmap[period.id]
            raise OrientationError(
                "This orientation is not defined for period %s" % period.id
            )
        if orientation == Orientation.AWAY_HOME:
            if period is None:
                raise OrientationError(
                    "You must provide a period to determine the attacking direction"
                )
            dirmap = {
                1: AttackingDirection.RTL,
                2: AttackingDirection.LTR,
                3: AttackingDirection.RTL,
                4: AttackingDirection.LTR,
            }
            if period.id in dirmap:
                return dirmap[period.id]
            raise OrientationError(
                "This orientation is not defined for period %s" % period.id
            )
        if orientation == Orientation.BALL_OWNING_TEAM:
            if ball_owning_team is None:
                raise OrientationError(
                    "You must provide the ball owning team to determine the attacking direction"
                )
            if ball_owning_team is not None:
                if ball_owning_team.ground == Ground.HOME:
                    return AttackingDirection.LTR
                if ball_owning_team.ground == Ground.AWAY:
                    return AttackingDirection.RTL
                raise OrientationError(
                    "Invalid ball_owning_team: %s", ball_owning_team
                )
            return AttackingDirection.NOT_SET
        if orientation == Orientation.ACTION_EXECUTING_TEAM:
            if action_executing_team is None:
                raise ValueError(
                    "You must provide the action executing team to determine the attacking direction"
                )
            if action_executing_team.ground == Ground.HOME:
                return AttackingDirection.LTR
            if action_executing_team.ground == Ground.AWAY:
                return AttackingDirection.RTL
            raise OrientationError(
                "Invalid action_executing_team: %s", action_executing_team
            )
        raise OrientationError("Unknown orientation: %s", orientation)

    def __repr__(self):
        return self.value


class VerticalOrientation(Enum):
    # the y axis increases as you go from top to bottom of the pitch
    TOP_TO_BOTTOM = "top-to-bottom"

    # the y axis decreases as you go from top to bottom of the pitch
    BOTTOM_TO_TOP = "bottom-to-top"


class Origin(Enum):
    """
    Attributes:
        TOP_LEFT: Origin at the top left of the field
        BOTTOM_RIGHT: Origin at the bottom left of the field
        CENTER: Origin at the center of the field
    """

    TOP_LEFT = "top-left"
    BOTTOM_LEFT = "bottom-left"
    CENTER = "center"

    def __str__(self):
        return self.value


@dataclass
class CoordinateSystem(ABC):
    pitch_length: Optional[float] = None
    pitch_width: Optional[float] = None

    def __eq__(self, other):
        if isinstance(other, CoordinateSystem):
            return (
                self.origin == other.origin
                and self.vertical_orientation == other.vertical_orientation
                and self.pitch_dimensions == other.pitch_dimensions
            )

        return False

    @property
    @abstractmethod
    def provider(self) -> Provider:
        raise NotImplementedError

    @property
    @abstractmethod
    def origin(self) -> Origin:
        raise NotImplementedError

    @property
    @abstractmethod
    def vertical_orientation(self) -> VerticalOrientation:
        raise NotImplementedError

    @property
    @abstractmethod
    def pitch_dimensions(self) -> PitchDimensions:
        raise NotImplementedError

    @property
    def normalized(self) -> bool:
        return isinstance(self.pitch_dimensions, NormalizedPitchDimensions)


@dataclass
class KloppyCoordinateSystem(CoordinateSystem):
    @property
    def provider(self) -> Provider:
        return Provider.KLOPPY

    @property
    def origin(self) -> Origin:
        return Origin.TOP_LEFT

    @property
    def vertical_orientation(self) -> VerticalOrientation:
        return VerticalOrientation.TOP_TO_BOTTOM

    @property
    def pitch_dimensions(self) -> PitchDimensions:
        if self.pitch_length is not None and self.pitch_width is not None:
            return NormalizedPitchDimensions(
                x_dim=Dimension(0, 1),
                y_dim=Dimension(0, 1),
                pitch_length=self.pitch_length,
                pitch_width=self.pitch_width,
                standardized=False,
            )
        else:
            return NormalizedPitchDimensions(
                x_dim=Dimension(0, 1),
                y_dim=Dimension(0, 1),
                pitch_length=105,
                pitch_width=68,
                standardized=True,
            )


@dataclass
class MetricaCoordinateSystem(KloppyCoordinateSystem):
    @property
    def provider(self) -> Provider:
        return Provider.METRICA


@dataclass
class TracabCoordinateSystem(CoordinateSystem):
    @property
    def provider(self) -> Provider:
        return Provider.TRACAB

    @property
    def origin(self) -> Origin:
        return Origin.CENTER

    @property
    def vertical_orientation(self) -> VerticalOrientation:
        return VerticalOrientation.BOTTOM_TO_TOP

    @property
    def pitch_dimensions(self) -> PitchDimensions:
        if self.pitch_length is not None and self.pitch_width is not None:
            return MetricPitchDimensions(
                x_dim=Dimension(
                    -1 * self.pitch_length / 2, self.pitch_length / 2
                ),
                y_dim=Dimension(
                    -1 * self.pitch_width / 2, self.pitch_width / 2
                ),
                pitch_length=self.pitch_length,
                pitch_width=self.pitch_width,
                standardized=False,
            ).convert(to_unit=Unit.CENTIMETERS)
        else:
            return MetricPitchDimensions(
                x_dim=Dimension(None, None),
                y_dim=Dimension(None, None),
                pitch_length=None,
                pitch_width=None,
                standardized=False,
            ).convert(to_unit=Unit.CENTIMETERS)


@dataclass
class SecondSpectrumCoordinateSystem(CoordinateSystem):
    @property
    def provider(self) -> Provider:
        return Provider.SECONDSPECTRUM

    @property
    def origin(self) -> Origin:
        return Origin.CENTER

    @property
    def vertical_orientation(self) -> VerticalOrientation:
        return VerticalOrientation.BOTTOM_TO_TOP

    @property
    def pitch_dimensions(self) -> PitchDimensions:
        if self.pitch_length is not None and self.pitch_width is not None:
            return MetricPitchDimensions(
                x_dim=Dimension(
                    -1 * self.pitch_length / 2, self.pitch_length / 2
                ),
                y_dim=Dimension(
                    -1 * self.pitch_width / 2, self.pitch_width / 2
                ),
                pitch_length=self.pitch_length,
                pitch_width=self.pitch_width,
                standardized=False,
            )
        else:
            return MetricPitchDimensions(
                x_dim=Dimension(None, None),
                y_dim=Dimension(None, None),
                pitch_length=None,
                pitch_width=None,
                standardized=False,
            )


@dataclass
class OptaCoordinateSystem(CoordinateSystem):
    @property
    def provider(self) -> Provider:
        return Provider.OPTA

    @property
    def origin(self) -> Origin:
        return Origin.BOTTOM_LEFT

    @property
    def vertical_orientation(self) -> VerticalOrientation:
        return VerticalOrientation.BOTTOM_TO_TOP

    @property
    def pitch_dimensions(self) -> PitchDimensions:
        return OptaPitchDimensions(
            pitch_length=self.pitch_length, pitch_width=self.pitch_width
        )


@dataclass
class SportecEventDataCoordinateSystem(CoordinateSystem):
    @property
    def provider(self) -> Provider:
        return Provider.SPORTEC

    @property
    def origin(self) -> Origin:
        return Origin.BOTTOM_LEFT

    @property
    def vertical_orientation(self) -> VerticalOrientation:
        return VerticalOrientation.TOP_TO_BOTTOM

    @property
    def pitch_dimensions(self) -> PitchDimensions:
        return MetricPitchDimensions(
            x_dim=Dimension(0, self.pitch_length),
            y_dim=Dimension(0, self.pitch_width),
            pitch_length=self.pitch_length,
            pitch_width=self.pitch_width,
            standardized=False,
        )


@dataclass
class SportecTrackingDataCoordinateSystem(CoordinateSystem):
    @property
    def provider(self) -> Provider:
        return Provider.SPORTEC

    @property
    def origin(self) -> Origin:
        return Origin.CENTER

    @property
    def vertical_orientation(self) -> VerticalOrientation:
        return VerticalOrientation.BOTTOM_TO_TOP

    @property
    def pitch_dimensions(self) -> PitchDimensions:
        if self.pitch_length is not None and self.pitch_width is not None:
            return MetricPitchDimensions(
                x_dim=Dimension(
                    -1 * self.pitch_length / 2, self.pitch_length / 2
                ),
                y_dim=Dimension(
                    -1 * self.pitch_width / 2, self.pitch_width / 2
                ),
                pitch_length=self.pitch_length,
                pitch_width=self.pitch_width,
                standardized=False,
            )
        else:
            return MetricPitchDimensions(
                x_dim=Dimension(None, None),
                y_dim=Dimension(None, None),
                pitch_length=None,
                pitch_width=None,
                standardized=False,
            )


@dataclass
class StatsBombCoordinateSystem(CoordinateSystem):
    @property
    def provider(self) -> Provider:
        return Provider.STATSBOMB

    @property
    def origin(self) -> Origin:
        return Origin.TOP_LEFT

    @property
    def vertical_orientation(self) -> VerticalOrientation:
        return VerticalOrientation.TOP_TO_BOTTOM

    @property
    def pitch_dimensions(self) -> PitchDimensions:
        return ImperialPitchDimensions(
            x_dim=Dimension(0, 120),
            y_dim=Dimension(0, 80),
            pitch_length=self.pitch_length,
            pitch_width=self.pitch_width,
            standardized=True,
        )


class WyscoutCoordinateSystem(CoordinateSystem):
    @property
    def provider(self) -> Provider:
        return Provider.WYSCOUT

    @property
    def origin(self) -> Origin:
        return Origin.TOP_LEFT

    @property
    def vertical_orientation(self) -> VerticalOrientation:
        return VerticalOrientation.TOP_TO_BOTTOM

    @property
    def pitch_dimensions(self) -> PitchDimensions:
        return WyscoutPitchDimensions(
            pitch_length=self.pitch_length, pitch_width=self.pitch_width
        )


@dataclass
class SkillCornerCoordinateSystem(CoordinateSystem):
    @property
    def provider(self) -> Provider:
        return Provider.SKILLCORNER

    @property
    def origin(self) -> Origin:
        return Origin.CENTER

    @property
    def vertical_orientation(self) -> VerticalOrientation:
        return VerticalOrientation.BOTTOM_TO_TOP

    @property
    def pitch_dimensions(self) -> PitchDimensions:
        if self.pitch_length is not None and self.pitch_width is not None:
            return MetricPitchDimensions(
                x_dim=Dimension(
                    -1 * self.pitch_length / 2, self.pitch_length / 2
                ),
                y_dim=Dimension(
                    -1 * self.pitch_width / 2, self.pitch_width / 2
                ),
                pitch_length=self.pitch_length,
                pitch_width=self.pitch_width,
                standardized=False,
            )
        else:
            return MetricPitchDimensions(
                x_dim=Dimension(None, None),
                y_dim=Dimension(None, None),
                pitch_length=None,
                pitch_width=None,
                standardized=False,
            )


@dataclass
class DatafactoryCoordinateSystem(CoordinateSystem):
    @property
    def provider(self) -> Provider:
        return Provider.DATAFACTORY

    @property
    def origin(self) -> Origin:
        return Origin.CENTER

    @property
    def vertical_orientation(self) -> VerticalOrientation:
        return VerticalOrientation.TOP_TO_BOTTOM

    @property
    def pitch_dimensions(self) -> PitchDimensions:
        if self.pitch_length is not None and self.pitch_width is not None:
            return NormalizedPitchDimensions(
                x_dim=Dimension(-1, 1),
                y_dim=Dimension(-1, 1),
                pitch_length=self.pitch_length,
                pitch_width=self.pitch_width,
                standardized=False,
            )
        else:
            return NormalizedPitchDimensions(
                x_dim=Dimension(-1, 1),
                y_dim=Dimension(-1, 1),
                pitch_length=105,
                pitch_width=68,
                standardized=True,
            )


@dataclass
class SportVUCoordinateSystem(CoordinateSystem):
    @property
    def provider(self) -> Provider:
        return Provider.SPORTVU

    @property
    def origin(self) -> Origin:
        return Origin.TOP_LEFT

    @property
    def vertical_orientation(self) -> VerticalOrientation:
        return VerticalOrientation.TOP_TO_BOTTOM

    @property
    def pitch_dimensions(self) -> PitchDimensions:
        return MetricPitchDimensions(
            x_dim=Dimension(0, self.pitch_length),
            y_dim=Dimension(0, self.pitch_width),
            pitch_length=self.pitch_length,
            pitch_width=self.pitch_width,
            standardized=False,
        )


class DatasetType(Enum):
    """
    DatasetType

    Attributes:
        TRACKING (DatasetType):
        EVENT (DatasetType):
        CODE (DatasetType):
    """

    TRACKING = "TRACKING"
    EVENT = "EVENT"
    CODE = "CODE"

    def __repr__(self):
        return self.value


def build_coordinate_system(
    provider: Provider,
    dataset_type: DatasetType = DatasetType.EVENT,
    pitch_length: Optional[float] = None,
    pitch_width: Optional[float] = None,
) -> CoordinateSystem:
    """Build a coordinate system for a given provider and dataset type.

    Args:
        provider: The provider of the dataset.
        dataset_type: The type of the dataset.
        pitch_length: The real length of the pitch.
        pitch_width: The real width of the pitch.

    Returns:
        The coordinate system for the given provider and dataset type.
    """
    coordinate_systems = {
        Provider.TRACAB: TracabCoordinateSystem,
        Provider.KLOPPY: KloppyCoordinateSystem,
        Provider.METRICA: MetricaCoordinateSystem,
        Provider.OPTA: OptaCoordinateSystem,
        Provider.SPORTEC: {
            DatasetType.EVENT: SportecEventDataCoordinateSystem,
            DatasetType.TRACKING: SportecTrackingDataCoordinateSystem,
        },
        Provider.STATSBOMB: StatsBombCoordinateSystem,
        Provider.WYSCOUT: WyscoutCoordinateSystem,
        Provider.SKILLCORNER: SkillCornerCoordinateSystem,
        Provider.DATAFACTORY: DatafactoryCoordinateSystem,
        Provider.SECONDSPECTRUM: SecondSpectrumCoordinateSystem,
        Provider.SPORTVU: SportVUCoordinateSystem,
    }

    if provider in coordinate_systems:
        if isinstance(coordinate_systems[provider], dict):
            assert dataset_type in coordinate_systems[provider]
            return coordinate_systems[provider][dataset_type](
                pitch_length=pitch_length, pitch_width=pitch_width
            )
        else:
            return coordinate_systems[provider](
                pitch_length=pitch_length, pitch_width=pitch_width
            )
    else:
        raise ValueError(f"Invalid provider: {provider}")


class DatasetFlag(Flag):
    BALL_OWNING_TEAM = 1
    BALL_STATE = 2


@dataclass
class Statistic(ABC):
    name: str = field(init=False)


@dataclass
class ScalarStatistic(Statistic):
    value: float


@dataclass
class ExpectedGoals(ScalarStatistic):
    """Expected goals"""

    def __post_init__(self):
        self.name = "xG"


@dataclass
class PostShotExpectedGoals(ScalarStatistic):
    """Post-shot expected goals"""

    def __post_init__(self):
        self.name = "PSxG"


@dataclass
class ActionValue(Statistic):
    """Action value"""

    name: str
    action_value_scoring_before: Optional[float] = field(default=None)
    action_value_scoring_after: Optional[float] = field(default=None)
    action_value_conceding_before: Optional[float] = field(default=None)
    action_value_conceding_after: Optional[float] = field(default=None)

    @property
    def offensive_value(self) -> Optional[float]:
        return (
            None
            if None
            in (
                self.action_value_scoring_before,
                self.action_value_scoring_after,
            )
            else self.action_value_scoring_after
            - self.action_value_scoring_before
        )

    @property
    def defensive_value(self) -> Optional[float]:
        return (
            None
            if None
            in (
                self.action_value_conceding_before,
                self.action_value_conceding_after,
            )
            else self.action_value_conceding_after
            - self.action_value_conceding_before
        )

    @property
    def value(self) -> Optional[float]:
        if None in (
            self.action_value_scoring_before,
            self.action_value_scoring_after,
            self.action_value_conceding_before,
            self.action_value_conceding_after,
        ):
            return None
        return (
            self.action_value_scoring_after - self.action_value_scoring_before
        ) - (
            self.action_value_conceding_after
            - self.action_value_conceding_before
        )


@dataclass
class DataRecord(ABC):
    """
    DataRecord

    Attributes:
        period: See [`Period`][kloppy.domain.models.common.Period]
        timestamp: Timestamp of occurrence, relative to the period kick-off
        ball_owning_team: See [`Team`][kloppy.domain.models.common.Team]
        ball_state: See [`Team`][kloppy.domain.models.common.BallState]
    """

    dataset: "Dataset" = field(init=False)
    prev_record: Optional["DataRecord"] = field(init=False)
    next_record: Optional["DataRecord"] = field(init=False)
    period: Period
    timestamp: timedelta
    statistics: List[Statistic]
    ball_owning_team: Optional[Team]
    ball_state: Optional[BallState]

    @property
    @abstractmethod
    def record_id(self) -> Union[int, str]:
        pass

    @property
    def time(self) -> Time:
        return Time(period=self.period, timestamp=self.timestamp)

    def set_refs(
        self,
        dataset: "Dataset",
        prev: Optional["DataRecord"],
        next_: Optional["DataRecord"],
    ):
        if hasattr(self, "dataset"):
            # TODO: determine if next/prev record should be affected
            # by Dataset.filter
            return

        self.dataset = dataset
        self.prev_record = prev
        self.next_record = next_

    @property
    def attacking_direction(self):
        if (
            self.dataset
            and self.dataset.metadata
            and self.dataset.metadata.orientation is not None
        ):
            try:
                return AttackingDirection.from_orientation(
                    self.dataset.metadata.orientation,
                    period=self.period,
                    ball_owning_team=self.ball_owning_team,
                )
            except OrientationError:
                return AttackingDirection.NOT_SET
        return AttackingDirection.NOT_SET

    def matches(self, filter_) -> bool:
        if filter_ is None:
            return True
        elif callable(filter_):
            return filter_(self)
        else:
            raise InvalidFilterError()

    def prev(self, filter_=None) -> Optional[Self]:
        if self.prev_record:
            prev_record = self.prev_record
            while prev_record:
                if prev_record.matches(filter_):
                    return prev_record
                prev_record = prev_record.prev_record

    def next(self, filter_=None) -> Optional[Self]:
        if self.next_record:
            next_record = self.next_record
            while next_record:
                if next_record.matches(filter_):
                    return next_record
                next_record = next_record.next_record

    def replace(self, **changes):
        return replace(self, **changes)

    def __str__(self):
        return f"<{self.__class__.__name__}>"

    __repr__ = __str__


@dataclass
class Metadata:
    """
    Metadata

    Attributes:
        teams: `[home_team, away_team]`. See [`Team`][kloppy.domain.models.common.Team]
        periods: See [`Period`][kloppy.domain.models.common.Period]
        pitch_dimensions: See [`PitchDimensions`][kloppy.domain.models.pitch.PitchDimensions]
        score: See [`Score`][kloppy.domain.models.common.Score]
        frame_rate:
        orientation: See [`Orientation`][kloppy.domain.models.common.Orientation]
        flags:
        provider: See [`Provider`][kloppy.domain.models.common.Provider]
        date: Date of the game.
        game_week: Game week (or match day) of the game. It can also be the stage
        (ex: "8th Finals"), if the game is happening during a cup or a play-off.
        game_id: Game id of the game from the provider.
    """

    teams: List[Team]
    periods: List[Period]
    pitch_dimensions: PitchDimensions
    orientation: Orientation
    flags: DatasetFlag
    provider: Provider
    coordinate_system: CoordinateSystem
    score: Optional[Score] = None
    frame_rate: Optional[float] = None
    date: Optional[datetime] = None
    game_week: Optional[str] = None
    game_id: Optional[str] = None
    home_coach: Optional[str] = None
    away_coach: Optional[str] = None
    officials: Optional[List] = field(default_factory=list)
    attributes: Optional[Dict] = field(default_factory=dict, compare=False)

    def __post_init__(self):
        if self.coordinate_system is not None:
            # set the pitch dimensions from the coordinate system
            self.pitch_dimensions = self.coordinate_system.pitch_dimensions

        for i, period in enumerate(self.periods):
            period.set_refs(
                prev=self.periods[i - 1] if i > 0 else None,
                next_=self.periods[i + 1]
                if i + 1 < len(self.periods)
                else None,
            )


T = TypeVar("T", bound="DataRecord")


@dataclass
class Dataset(ABC, Generic[T]):
    """
    Dataset

    Attributes:
        records:
        metadata: Metadata for this Dataset

    """

    Column = NewType("Column", Union[str, Callable[[T], Any]])

    records: List[T]
    metadata: Metadata

    def __iter__(self):
        return iter(self.records)

    def __getitem__(self, item):
        return self.records[item]

    def __len__(self):
        return len(self.records)

    def __post_init__(self):
        for i, record in enumerate(self.records):
            record.set_refs(
                dataset=self,
                prev=self.records[i - 1] if i > 0 else None,
                next_=self.records[i + 1]
                if i + 1 < len(self.records)
                else None,
            )

        self._init_player_positions()
        self._update_formations_and_positions()

    def _init_player_positions(self):
        start_of_match = self.metadata.periods[0].start_time
        for team in self.metadata.teams:
            for player in team.players:
                if player.starting:
                    player.set_position(
                        start_of_match,
                        player.starting_position or PositionType.unknown(),
                    )

    def _update_formations_and_positions(self):
        """Update player positions based on the events for example."""
        pass

    @property
    @abstractmethod
    def dataset_type(self) -> DatasetType:
        raise NotImplementedError

    @abstractmethod
    def to_pandas(
        self,
        record_converter: Callable[[T], Dict] = None,
        additional_columns: Dict[str, Union[Callable[[T], Any], Any]] = None,
    ) -> "DataFrame":
        pass

    def transform(self, *args, **kwargs):
        """
        See [transform][kloppy.helpers.transform]
        """
        from kloppy.helpers import transform

        return transform(self, *args, **kwargs)

    def filter(self, filter_):
        """
        Filter all records used `filter_`

        Arguments:
            - filter_:

        Examples:
            >>> from kloppy.domain import EventType
            >>> dataset = dataset.filter(lambda event: event.event_type == EventType.PASS)
            >>> dataset = dataset.filter('pass')
        """
        return replace(
            self,
            records=self.find_all(filter_),
        )

    def map(self, mapper):
        return replace(
            self, records=[mapper(record) for record in self.records]
        )

    def find_all(self, filter_) -> List[T]:
        return [record for record in self.records if record.matches(filter_)]

    def find(self, filter_) -> Optional[T]:
        for record in self.records:
            if record.matches(filter_):
                return record

    @classmethod
    def from_dataset(
        cls, dataset: "Dataset", mapper_fn: Callable[[DataRecord], DataRecord]
    ):
        """
        Create a new Dataset from other dataset

        Arguments:
            - mapper_fn:

        Examples:
            >>> from kloppy.domain import Code,     CodeDataset

            >>> code_dataset = (
            >>>     CodeDataset
            >>>     .from_dataset(
            >>>         dataset,
            >>>         lambda event: Code(
            >>>             code_id=event.event_id,
            >>>             code=event.event_name,
            >>>             period=event.period,
            >>>             timestamp=event.timestamp - 7,
            >>>             end_timestamp=event.timestamp + 5,
            >>>             labels={
            >>>                 'Player': str(event.player),
            >>>                 'Team': str(event.team)
            >>>             }
            >>>         )
            >>>     )
            >>> )
        """
        return cls(
            metadata=dataset.metadata,
            records=[mapper_fn(record) for record in dataset.records],
        )

    def get_record_by_id(self, record_id: Union[int, str]) -> Optional[T]:
        for record in self.records:
            if record.record_id == record_id:
                return record

    @overload
    def to_records(
        self,
        *columns: "Column",
        as_list: Literal[True] = True,
        **named_columns: "Column",
    ) -> List[Dict[str, Any]]:
        ...

    @overload
    def to_records(
        self,
        *columns: "Column",
        as_list: Literal[False] = False,
        **named_columns: "Column",
    ) -> Iterable[Dict[str, Any]]:
        ...

    def to_records(
        self,
        *columns: "Column",
        as_list: bool = True,
        **named_columns: "Column",
    ) -> Union[List[Dict[str, Any]], Iterable[Dict[str, Any]]]:
        from ..services.transformers.data_record import get_transformer_cls

        transformer = get_transformer_cls(self.dataset_type)(
            *columns, **named_columns
        )
        iterator = map(transformer, self.records)
        if as_list:
            return list(iterator)
        else:
            return iterator

    def to_dict(
        self,
        *columns: "Column",
        orient: Literal["list"] = "list",
        **named_columns: "Column",
    ) -> Dict[str, List[Any]]:
        if orient == "list":
            from ..services.transformers.data_record import get_transformer_cls

            transformer = get_transformer_cls(self.dataset_type)(
                *columns, **named_columns
            )

            c = len(self.records)
            items = defaultdict(lambda: [None] * c)
            for i, record in enumerate(self.records):
                item = transformer(record)
                for k, v in item.items():
                    items[k][i] = v

            return items
        else:
            raise KloppyParameterError(
                f"Orient {orient} is not supported. Only orient='list' is supported"
            )

    def to_df(
        self,
        *columns: "Column",
        engine: Optional[
            Union[
                Literal["polars"],
                Literal["pandas"],
                Literal["pandas[pyarrow]"],
            ]
        ] = None,
        **named_columns: "Column",
    ):
        from kloppy.config import get_config

        if not engine:
            engine = get_config("dataframe.engine")

        if engine == "pandas[pyarrow]":
            try:
                import pandas as pd

                types_mapper = pd.ArrowDtype
            except ImportError:
                raise ImportError(
                    "Seems like you don't have pandas installed. Please"
                    " install it using: pip install pandas"
                )
            except AttributeError:
                raise AttributeError(
                    "Seems like you have an older version of pandas installed. Please"
                    " upgrade to at least 1.5 using: pip install pandas>=1.5"
                )

            try:
                import pyarrow as pa
            except ImportError:
                raise ImportError(
                    "Seems like you don't have pyarrow installed. Please"
                    " install it using: pip install pyarrow"
                )

            table = pa.Table.from_pydict(
                self.to_dict(*columns, **named_columns)
            )
            return table.to_pandas(types_mapper=types_mapper)

        elif engine == "pandas":
            try:
                from pandas import DataFrame
            except ImportError:
                raise ImportError(
                    "Seems like you don't have pandas installed. Please"
                    " install it using: pip install pandas"
                )

            return DataFrame.from_dict(self.to_dict(*columns, **named_columns))
        elif engine == "polars":
            try:
                from polars import from_dict
            except ImportError:
                raise ImportError(
                    "Seems like you don't have polars installed. Please"
                    " install it using: pip install polars"
                )

            return from_dict(self.to_dict(*columns, **named_columns))
        else:
            raise KloppyParameterError(f"Engine {engine} is not valid")

    def __repr__(self):
        return f"<{self.__class__.__name__} record_count={len(self.records)}>"

    __str__ = __repr__<|MERGE_RESOLUTION|>--- conflicted
+++ resolved
@@ -11,10 +11,7 @@
     Generic,
     Iterable,
     List,
-<<<<<<< HEAD
     Literal,
-=======
->>>>>>> 9cee426c
     NewType,
     Optional,
     TypeVar,
@@ -24,14 +21,6 @@
 
 from ...utils import deprecated, snake_case
 from .position import PositionType
-<<<<<<< HEAD
-=======
-
-if sys.version_info >= (3, 8):
-    from typing import Literal
-else:
-    from typing_extensions import Literal
->>>>>>> 9cee426c
 
 if sys.version_info >= (3, 11):
     from typing import Self
