from dataclasses import asdict, replace, fields
from typing import TypeVar

from kloppy.domain import (
    Point,
    PitchDimensions,
    Orientation,
    Frame,
    Team, AttackingDirection,

<<<<<<< HEAD
    TrackingDataSet, DataSetFlag, DataSet, EventDataSet,  # NOT YET: EventDataSet
=======
    TrackingDataset, DatasetFlag, Dataset, # NOT YET: EventDataset
>>>>>>> 20edb6a7
)
from kloppy.domain.models.event import Event


class Transformer:
    def __init__(self,
                 from_pitch_dimensions: PitchDimensions, from_orientation: Orientation,
                 to_pitch_dimensions: PitchDimensions, to_orientation: Orientation):
        self._from_pitch_dimensions = from_pitch_dimensions
        self._from_orientation = from_orientation
        self._to_pitch_dimensions = to_pitch_dimensions
        self._to_orientation = to_orientation

    def transform_point(self, point: Point, flip: bool) -> Point:
        # 1. always apply changes from coordinate system
        # 2. flip coordinates depending on orientation
        x_base = self._from_pitch_dimensions.x_dim.to_base(point.x)
        y_base = self._from_pitch_dimensions.y_dim.to_base(point.y)

        if flip:
            x_base = 1 - x_base
            y_base = 1 - y_base

        return Point(
            x=self._to_pitch_dimensions.x_dim.from_base(x_base),
            y=self._to_pitch_dimensions.y_dim.from_base(y_base)
        )
    
    def __needs_flip(self, ball_owning_team: Team, attacking_direction: AttackingDirection) -> bool:
        if self._from_orientation == self._to_orientation:
            flip = False
        else:
            orientation_factor_from = self._from_orientation.get_orientation_factor(
                ball_owning_team=ball_owning_team,
                attacking_direction=attacking_direction
            )
            orientation_factor_to = self._to_orientation.get_orientation_factor(
                ball_owning_team=ball_owning_team,
                attacking_direction=attacking_direction
            )
            flip = orientation_factor_from != orientation_factor_to
        return flip

    def transform_frame(self, frame: Frame) -> Frame:
        flip = self.__needs_flip(
            ball_owning_team=frame.ball_owning_team,
            attacking_direction=frame.period.attacking_direction
        )

        return Frame(
            # doesn't change
            timestamp=frame.timestamp,
            frame_id=frame.frame_id,
            ball_owning_team=frame.ball_owning_team,
            ball_state=frame.ball_state,
            period=frame.period,

            # changes
            ball_position=self.transform_point(frame.ball_position, flip),
            home_team_player_positions={
                jersey_no: self.transform_point(point, flip)
                for jersey_no, point
                in frame.home_team_player_positions.items()
            },
            away_team_player_positions={
                jersey_no: self.transform_point(point, flip)
                for jersey_no, point
                in frame.away_team_player_positions.items()
            }
        )

<<<<<<< HEAD
    EventType = TypeVar('EventType')

    def transform_event(self, event: EventType) -> EventType:
        flip = self.__needs_flip(
            ball_owning_team=event.ball_owning_team,
            attacking_direction=event.period.attacking_direction
        )

        position_changes = {
            field.name: self.transform_point(getattr(event, field.name), flip)
            for field in fields(event)
            if field.name.endswith('position') and getattr(event, field.name)
        }

        return replace(event, **position_changes)

    DataSetType = TypeVar('DataSetType')
=======
    DatasetType = TypeVar('DatasetType')
>>>>>>> 20edb6a7

    @classmethod
    def transform_dataset(cls,
                           dataset: DatasetType,
                           to_pitch_dimensions: PitchDimensions = None,
                           to_orientation: Orientation = None) -> DatasetType:
        if not to_pitch_dimensions and not to_orientation:
            return dataset
        elif not to_orientation:
            to_orientation = dataset.orientation
        elif not to_pitch_dimensions:
            to_pitch_dimensions = dataset.pitch_dimensions

        if to_orientation == Orientation.BALL_OWNING_TEAM:
            if not dataset.flags & DatasetFlag.BALL_OWNING_TEAM:
                raise ValueError("Cannot transform to BALL_OWNING_TEAM orientation when dataset doesn't contain "
                                 "ball owning team data")

        transformer = cls(
            from_pitch_dimensions=dataset.pitch_dimensions,
            from_orientation=dataset.orientation,
            to_pitch_dimensions=to_pitch_dimensions,
            to_orientation=to_orientation
        )
        if isinstance(dataset, TrackingDataset):
            frames = list(map(transformer.transform_frame, dataset.records))

            return TrackingDataset(
                flags=dataset.flags,
                frame_rate=dataset.frame_rate,
                periods=dataset.periods,
                pitch_dimensions=to_pitch_dimensions,
                orientation=to_orientation,
                records=frames
            )
<<<<<<< HEAD
        elif isinstance(data_set, EventDataSet):
            events = list(map(transformer.transform_event, data_set.records))

            return EventDataSet(
                flags=data_set.flags,
                periods=data_set.periods,
                pitch_dimensions=to_pitch_dimensions,
                orientation=to_orientation,
                records=events
            )
=======
        #elif isinstance(dataset, EventDataset):
        #    raise Exception("EventDataset transformer not implemented yet")
>>>>>>> 20edb6a7
        else:
            raise Exception("Unknown Dataset type")<|MERGE_RESOLUTION|>--- conflicted
+++ resolved
@@ -7,12 +7,7 @@
     Orientation,
     Frame,
     Team, AttackingDirection,
-
-<<<<<<< HEAD
-    TrackingDataSet, DataSetFlag, DataSet, EventDataSet,  # NOT YET: EventDataSet
-=======
-    TrackingDataset, DatasetFlag, Dataset, # NOT YET: EventDataset
->>>>>>> 20edb6a7
+    TrackingDataset, DatasetFlag, Dataset, EventDataset
 )
 from kloppy.domain.models.event import Event
 
@@ -84,7 +79,6 @@
             }
         )
 
-<<<<<<< HEAD
     EventType = TypeVar('EventType')
 
     def transform_event(self, event: EventType) -> EventType:
@@ -101,10 +95,7 @@
 
         return replace(event, **position_changes)
 
-    DataSetType = TypeVar('DataSetType')
-=======
     DatasetType = TypeVar('DatasetType')
->>>>>>> 20edb6a7
 
     @classmethod
     def transform_dataset(cls,
@@ -140,20 +131,15 @@
                 orientation=to_orientation,
                 records=frames
             )
-<<<<<<< HEAD
-        elif isinstance(data_set, EventDataSet):
-            events = list(map(transformer.transform_event, data_set.records))
+        elif isinstance(dataset, EventDataset):
+            events = list(map(transformer.transform_event, dataset.records))
 
-            return EventDataSet(
-                flags=data_set.flags,
-                periods=data_set.periods,
+            return EventDataset(
+                flags=dataset.flags,
+                periods=dataset.periods,
                 pitch_dimensions=to_pitch_dimensions,
                 orientation=to_orientation,
                 records=events
             )
-=======
-        #elif isinstance(dataset, EventDataset):
-        #    raise Exception("EventDataset transformer not implemented yet")
->>>>>>> 20edb6a7
         else:
             raise Exception("Unknown Dataset type")