import os
import sys
from pathlib import Path

import pytest

from kloppy.config import config_context
from pandas import DataFrame
from pandas.testing import assert_frame_equal


from kloppy.domain import (
    Period,
    DatasetFlag,
    Point,
    AttackingDirection,
    TrackingDataset,
    NormalizedPitchDimensions,
    Dimension,
    Orientation,
    Provider,
    Frame,
    Metadata,
    MetricaCoordinateSystem,
    Team,
    Ground,
    Player,
    PlayerData,
    Point3D,
)

from kloppy import opta, tracab, statsbomb
from kloppy.io import open_as_file


class TestHelpers:
    def _get_tracking_dataset(self):
        home_team = Team(team_id="home", name="home", ground=Ground.HOME)
        away_team = Team(team_id="away", name="away", ground=Ground.AWAY)
        teams = [home_team, away_team]

        periods = [
            Period(
                id=1,
                start_timestamp=0.0,
                end_timestamp=10.0,
            ),
            Period(
                id=2,
                start_timestamp=15.0,
                end_timestamp=25.0,
            ),
        ]
        metadata = Metadata(
            flags=(DatasetFlag.BALL_OWNING_TEAM),
            pitch_dimensions=NormalizedPitchDimensions(
                x_dim=Dimension(0, 100),
                y_dim=Dimension(-50, 50),
                pitch_length=105,
                pitch_width=68,
            ),
            orientation=Orientation.HOME_AWAY,
            frame_rate=25,
            periods=periods,
            teams=teams,
            score=None,
            provider=None,
            coordinate_system=None,
        )

        tracking_data = TrackingDataset(
            metadata=metadata,
            records=[
                Frame(
                    frame_id=1,
                    timestamp=0.1,
                    ball_owning_team=teams[0],
                    ball_state=None,
                    period=periods[0],
                    players_data={},
                    other_data=None,
                    ball_coordinates=Point3D(x=100, y=-50, z=0),
                ),
                Frame(
                    frame_id=2,
                    timestamp=0.2,
                    ball_owning_team=teams[1],
                    ball_state=None,
                    period=periods[1],
                    players_data={
                        Player(
                            team=home_team, player_id="home_1", jersey_no=1
                        ): PlayerData(
                            coordinates=Point(x=15, y=35),
                            distance=0.03,
                            speed=10.5,
                            other_data={"extra_data": 1},
                        )
                    },
                    other_data={"extra_data": 1},
                    ball_coordinates=Point3D(x=0, y=50, z=1),
                ),
            ],
        )
        return tracking_data

    def test_transform(self):
        tracking_data = self._get_tracking_dataset()

        # orientation change AND dimension scale
        transformed_dataset = tracking_data.transform(
            to_orientation="AWAY_HOME",
            to_pitch_dimensions=NormalizedPitchDimensions(
                x_dim=Dimension(min=0, max=1),
                y_dim=Dimension(min=0, max=1),
                pitch_length=105,
                pitch_width=68,
            ),
        )

        assert transformed_dataset.frames[0].ball_coordinates == Point3D(
            x=0, y=1, z=0
        )
        assert transformed_dataset.frames[1].ball_coordinates == Point3D(
            x=1, y=0, z=1
        )
        assert (
            transformed_dataset.metadata.orientation == Orientation.AWAY_HOME
        )
        assert transformed_dataset.metadata.coordinate_system is None
        assert (
            transformed_dataset.metadata.pitch_dimensions
            == NormalizedPitchDimensions(
                x_dim=Dimension(min=0, max=1),
                y_dim=Dimension(min=0, max=1),
                pitch_length=105,
                pitch_width=68,
            )
        )

    def test_transform_to_pitch_dimensions(self):
        tracking_data = self._get_tracking_dataset()

        transformed_dataset = tracking_data.transform(
            to_pitch_dimensions=NormalizedPitchDimensions(
                x_dim=Dimension(min=0, max=1),
                y_dim=Dimension(min=0, max=1),
                pitch_length=105,
                pitch_width=68,
            ),
        )

        assert transformed_dataset.frames[0].ball_coordinates == Point3D(
            x=1, y=0, z=0
        )
        assert transformed_dataset.frames[1].ball_coordinates == Point3D(
            x=0, y=1, z=1
        )
        assert (
            transformed_dataset.metadata.pitch_dimensions
            == NormalizedPitchDimensions(
                x_dim=Dimension(min=0, max=1),
                y_dim=Dimension(min=0, max=1),
                pitch_length=105,
                pitch_width=68,
            )
        )

    def test_transform_to_orientation(self):
        to_pitch_dimensions = NormalizedPitchDimensions(
            x_dim=Dimension(min=0, max=1),
            y_dim=Dimension(min=0, max=1),
            pitch_length=105,
            pitch_width=68,
        )
        # Create a dataset with the KLOPPY pitch dimensions
        # and HOME_AWAY orientation
        original = self._get_tracking_dataset().transform(
            to_pitch_dimensions=to_pitch_dimensions,
        )
        assert original.metadata.orientation == Orientation.HOME_AWAY
        assert original.frames[0].ball_coordinates == Point3D(x=1, y=0, z=0)
        assert original.frames[1].ball_coordinates == Point3D(x=0, y=1, z=1)
        # the frames should have the correct attacking direction
        assert original.frames[0].attacking_direction == AttackingDirection.LTR
        assert original.frames[1].attacking_direction == AttackingDirection.RTL

        # Transform to AWAY_HOME orientation
        transform1 = original.transform(
            to_orientation=Orientation.AWAY_HOME,
            to_pitch_dimensions=to_pitch_dimensions,
        )
        assert transform1.metadata.orientation == Orientation.AWAY_HOME
        # all coordinates should be flipped
        assert transform1.frames[0].ball_coordinates == Point3D(x=0, y=1, z=0)
        assert transform1.frames[1].ball_coordinates == Point3D(x=1, y=0, z=1)
        # the frames should have the correct attacking direction
        assert (
            transform1.frames[0].attacking_direction == AttackingDirection.RTL
        )
        assert (
            transform1.frames[1].attacking_direction == AttackingDirection.LTR
        )

        # Transform to STATIC_AWAY_HOME orientation
        transform2 = transform1.transform(
            to_orientation=Orientation.STATIC_AWAY_HOME,
            to_pitch_dimensions=to_pitch_dimensions,
        )
        assert transform2.metadata.orientation == Orientation.STATIC_AWAY_HOME
        # all coordintes in the second half should be flipped
        assert transform2.frames[0].ball_coordinates == Point3D(x=0, y=1, z=0)
        assert transform2.frames[1].ball_coordinates == Point3D(x=0, y=1, z=1)
        # the frames should have the correct attacking direction
        for frame in transform2.frames:
            assert frame.attacking_direction == AttackingDirection.RTL

        # Transform to BALL_OWNING_TEAM orientation
        transform3 = transform2.transform(
            to_orientation=Orientation.BALL_OWNING_TEAM,
            to_pitch_dimensions=to_pitch_dimensions,
        )
        assert transform3.metadata.orientation == Orientation.BALL_OWNING_TEAM
        # the coordinates of frame 1 should be flipped
        assert transform3.frames[0].ball_coordinates == Point3D(x=1, y=0, z=0)
        assert transform3.frames[1].ball_coordinates == Point3D(x=0, y=1, z=1)
        # the frames should have the correct attacking direction
        assert (
            transform3.frames[0].attacking_direction == AttackingDirection.LTR
        )
        assert (
            transform3.frames[1].attacking_direction == AttackingDirection.RTL
        )

        # Transform to ACTION_EXECUTING_TEAM orientation
        # this should be identical to BALL_OWNING_TEAM for tracking data
        transform4 = transform3.transform(
            to_orientation=Orientation.ACTION_EXECUTING_TEAM,
            to_pitch_dimensions=to_pitch_dimensions,
        )
        assert (
            transform4.metadata.orientation
            == Orientation.ACTION_EXECUTING_TEAM
        )
        assert transform4.frames[1].ball_coordinates == Point3D(x=0, y=1, z=1)
        for frame_t3, frame_t4 in zip(transform3.frames, transform4.frames):
            assert frame_t3.ball_coordinates == frame_t4.ball_coordinates
            assert frame_t3.attacking_direction == frame_t4.attacking_direction

        # Transform back to the original HOME_AWAY orientation
        transform5 = transform4.transform(
            to_orientation=Orientation.HOME_AWAY,
            to_pitch_dimensions=to_pitch_dimensions,
        )
        # we should be back at the original
        for frame1, frame2 in zip(original.frames, transform5.frames):
            assert frame1.ball_coordinates == frame2.ball_coordinates
            assert frame1.attacking_direction == frame2.attacking_direction

    def test_transform_to_coordinate_system(self, base_dir):
        dataset = tracab.load(
            meta_data=base_dir / "files/tracab_meta.xml",
            raw_data=base_dir / "files/tracab_raw.dat",
            only_alive=False,
            coordinates="tracab",
        )

        player_home_1 = dataset.metadata.teams[0].get_player_by_jersey_number(
            1
        )
        assert dataset.records[0].players_data[
            player_home_1
        ].coordinates == Point(x=5270.0, y=27.0)

        transformed_dataset = dataset.transform(
            to_coordinate_system=Provider.METRICA
        )
        transformerd_coordinate_system = MetricaCoordinateSystem(
            pitch_length=dataset.metadata.coordinate_system.pitch_length,
            pitch_width=dataset.metadata.coordinate_system.pitch_width,
        )

        assert transformed_dataset.records[0].players_data[
<<<<<<< HEAD
            player_home_1
        ].coordinates == Point(x=1.0019047619047619, y=0.49602941176470583)
=======
            player_home_19
        ].coordinates == Point(x=0.37660000000000005, y=0.5489999999999999)
>>>>>>> 92a4818d
        assert (
            transformed_dataset.metadata.orientation
            == dataset.metadata.orientation
        )
        assert (
            transformed_dataset.metadata.coordinate_system
            == transformerd_coordinate_system
        )
        assert (
            transformed_dataset.metadata.pitch_dimensions
            == transformerd_coordinate_system.pitch_dimensions
        )

    def test_transform_event_data(self, base_dir):
        """Make sure event data that's in ACTION_EXECUTING orientation is
        transformed correctly"""
        dataset = statsbomb.load(
            lineup_data=base_dir / "files/statsbomb_lineup.json",
            event_data=base_dir / "files/statsbomb_event.json",
        )

        home_team, away_team = dataset.metadata.teams

        # This is a pressure event by Deportivo while Barcelona is in possession
        pressure_event = dataset.get_event_by_id(
            "6399af5c-74b8-4efe-ae19-85f331d355e8"
        )
        assert pressure_event.team == away_team
        assert pressure_event.ball_owning_team == home_team

        receipt_event = pressure_event.next()
        assert receipt_event.team == home_team
        assert receipt_event.ball_owning_team == home_team

        transformed_dataset = dataset.transform(
            to_orientation="static_home_away"
        )
        transformed_pressure_event = transformed_dataset.get_event_by_id(
            pressure_event.event_id
        )
        transformed_receipt_event = transformed_pressure_event.next()

        # The receipt event is executed by the away team and should be changed by the transformation
        assert (
            pressure_event.coordinates.x
            == 1 - transformed_pressure_event.coordinates.x
        )
        assert (
            pressure_event.coordinates.y
            == 1 - transformed_pressure_event.coordinates.y
        )

        # The receipt event is executed by the home team and shouldn't be changed by the transformation
        assert (
            receipt_event.coordinates.x
            == transformed_receipt_event.coordinates.x
        )
        assert (
            receipt_event.coordinates.y
            == transformed_receipt_event.coordinates.y
        )

    def test_transform_event_data_freeze_frame(self, base_dir):
        """Make sure the freeze frame within event data is transformed too"""
        dataset = statsbomb.load(
            lineup_data=base_dir / "files/statsbomb_lineup.json",
            event_data=base_dir / "files/statsbomb_event.json",
        )

        _, away_team = dataset.metadata.teams

        shot_event = dataset.get_event_by_id(
            "65f16e50-7c5d-4293-b2fc-d20887a772f9"
        )
        transformed_dataset = dataset.transform(
            to_orientation="static_away_home"
        )
        shot_event_transformed = transformed_dataset.get_event_by_id(
            shot_event.event_id
        )

        player = away_team.get_player_by_id(6612)
        coordinates = shot_event.freeze_frame.players_coordinates[player]
        coordinates_transformed = (
            shot_event_transformed.freeze_frame.players_coordinates[player]
        )

        assert coordinates.x == 1 - coordinates_transformed.x
        assert coordinates.y == 1 - coordinates_transformed.y

    def test_to_pandas(self):
        tracking_data = self._get_tracking_dataset()

        data_frame = tracking_data.to_pandas()

        expected_data_frame = DataFrame.from_dict(
            {
                "frame_id": {0: 1, 1: 2},
                "period_id": {0: 1, 1: 2},
                "timestamp": {0: 0.1, 1: 0.2},
                "ball_state": {0: None, 1: None},
                "ball_owning_team_id": {0: "home", 1: "away"},
                "ball_x": {0: 100, 1: 0},
                "ball_y": {0: -50, 1: 50},
                "ball_z": {0: 0, 1: 1},
                "ball_speed": {0: None, 1: None},
                "home_1_x": {0: None, 1: 15.0},
                "home_1_y": {0: None, 1: 35.0},
                "home_1_d": {0: None, 1: 0.03},
                "home_1_s": {0: None, 1: 10.5},
                "home_1_extra_data": {0: None, 1: 1},
                "extra_data": {0: None, 1: 1},
            }
        )
        assert_frame_equal(data_frame, expected_data_frame, check_like=True)

    def test_to_pandas_generic_events(self, base_dir):
        dataset = opta.load(
            f7_data=base_dir / "files/opta_f7.xml",
            f24_data=base_dir / "files/opta_f24.xml",
        )

        dataframe = dataset.to_pandas()
        dataframe = dataframe[dataframe.event_type == "BALL_OUT"]
        assert dataframe.shape[0] == 2

    def test_to_pandas_incomplete_pass(self, base_dir):
        dataset = statsbomb.load(
            lineup_data=base_dir / "files/statsbomb_lineup.json",
            event_data=base_dir / "files/statsbomb_event.json",
        )
        df = dataset.to_pandas()
        incomplete_passes = df[
            (df.event_type == "PASS") & (df.result == "INCOMPLETE")
        ].reset_index()
        assert incomplete_passes.loc[0, "end_coordinates_y"] == pytest.approx(
            0.91519, 1e-4
        )
        assert incomplete_passes.loc[0, "end_coordinates_x"] == pytest.approx(
            0.70945, 1e-4
        )

    def test_to_pandas_additional_columns(self):
        tracking_data = self._get_tracking_dataset()

        data_frame = tracking_data.to_pandas(
            additional_columns={
                "match": "test",
                "bonus_column": lambda frame: frame.frame_id + 10,
            },
        )

        expected_data_frame = DataFrame.from_dict(
            {
                "frame_id": [1, 2],
                "period_id": [1, 2],
                "timestamp": [0.1, 0.2],
                "ball_state": [None, None],
                "ball_owning_team_id": ["home", "away"],
                "ball_x": [100, 0],
                "ball_y": [-50, 50],
                "ball_z": [0, 1],
                "ball_speed": [None, None],
                "match": ["test", "test"],
                "bonus_column": [11, 12],
                "home_1_x": [None, 15],
                "home_1_y": [None, 35],
                "home_1_d": [None, 0.03],
                "home_1_s": [None, 10.5],
                "home_1_extra_data": [None, 1],
                "extra_data": [None, 1],
            }
        )

        assert_frame_equal(data_frame, expected_data_frame, check_like=True)

    def test_event_dataset_to_polars(self, base_dir):
        """
        Make sure an event dataset can be exported as a Polars DataFrame
        """
        dataset = statsbomb.load(
            lineup_data=base_dir / "files/statsbomb_lineup.json",
            event_data=base_dir / "files/statsbomb_event.json",
        )
        df = dataset.to_df(engine="polars")

        import polars as pl

        c = df.select(pl.col("event_id").count())[0, 0]
        assert c == 4061

    def test_tracking_dataset_to_polars(self):
        """
        Make sure a tracking dataset can be exported as a Polars DataFrame
        """
        dataset = self._get_tracking_dataset()

        df = dataset.to_df(engine="polars")

        import polars as pl

        c = df.select(pl.col("frame_id").count())[0, 0]
        assert c == 2

    def test_to_df_config(self):
        """
        Make sure to_df get engine from config. By default, pandas, otherwise polars
        """

        import pandas as pd
        import polars as pl

        dataset = self._get_tracking_dataset()
        df = dataset.to_df()
        assert isinstance(df, pd.DataFrame)

        with config_context("dataframe.engine", "polars"):
            df = dataset.to_df()
            assert isinstance(df, pl.DataFrame)

    @pytest.mark.skipif(sys.version_info < (3, 8), reason="requires python3.8")
    def test_to_df_pyarrow(self):
        """
        Make sure we can export to pandas[pyarrow]. Only works for Python > 3.7.

        The pyarrow engine is part of pandas >=1.5. Pandas 1.3 was the last
        version that supports python 3.7, and does not support pyarrow.
        """
        import pandas as pd

        dataset = self._get_tracking_dataset()
        df = dataset.to_df(engine="pandas[pyarrow]")
        assert isinstance(df, pd.DataFrame)
        assert isinstance(df.dtypes["ball_x"], pd.ArrowDtype)


class TestOpenAsFile:
    def test_path(self):
        path = Path(__file__).parent / "files/tracab_meta.xml"
        with open_as_file(path) as fp:
            data = fp.read()

        assert len(data) == os.path.getsize(path)<|MERGE_RESOLUTION|>--- conflicted
+++ resolved
@@ -281,13 +281,8 @@
         )
 
         assert transformed_dataset.records[0].players_data[
-<<<<<<< HEAD
             player_home_1
         ].coordinates == Point(x=1.0019047619047619, y=0.49602941176470583)
-=======
-            player_home_19
-        ].coordinates == Point(x=0.37660000000000005, y=0.5489999999999999)
->>>>>>> 92a4818d
         assert (
             transformed_dataset.metadata.orientation
             == dataset.metadata.orientation
