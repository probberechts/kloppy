import os
from typing import BinaryIO

import pytest
from kloppy import opta
from kloppy.config import config_context
from kloppy.domain import Provider, DatasetType
from kloppy.exceptions import InputNotFoundError
from kloppy.infra.io.adapters import Adapter, adapters


class TestAdapter:
    @pytest.fixture
    def f24_data(self) -> str:
        base_dir = os.path.dirname(__file__)
        return f"{base_dir}/files/opta_f24.xml"

    @pytest.fixture
    def f7_data(self) -> str:
        base_dir = os.path.dirname(__file__)
        return f"{base_dir}/files/opta_f7.xml"

    def test_custom_adapter(self, f24_data: str, f7_data: str):
        """
        Make sure the coordinate system can be set and is used
        when loading data.
        """

        class CustomAdapter(Adapter):
            def supports(self, url: str) -> bool:
                return url.startswith("test123://")

            def read_to_stream(self, url: str, output: BinaryIO):
                if url == "test123://f24":
                    fp = open(f24_data, "rb")
                elif url == "test123://f7":
                    fp = open(f7_data, "rb")
                else:
                    raise Exception(f"Unknown url {url}")

                output.write(fp.read())
                fp.close()

        with config_context("cache", None):
            with pytest.raises(InputNotFoundError):
                # When our adapter is not registered yet
                # kloppy will fall back to regular `open`.
                opta.load(f24_data="test123://f24", f7_data="test123://f7")

            custom_adapter = CustomAdapter()
            adapters.append(custom_adapter)

            dataset = opta.load(
                f24_data="test123://f24", f7_data="test123://f7"
            )

            # cleanup
            adapters.remove(custom_adapter)

            # Asserts borrowed from `test_opta.py`
            assert dataset.metadata.provider == Provider.OPTA
            assert dataset.dataset_type == DatasetType.EVENT
<<<<<<< HEAD
            assert len(dataset.events) == 20
=======
            assert len(dataset.events) == 21

            # cleanup
            adapters.remove(custom_adapter)
>>>>>>> 4da83a00
<|MERGE_RESOLUTION|>--- conflicted
+++ resolved
@@ -60,11 +60,7 @@
             # Asserts borrowed from `test_opta.py`
             assert dataset.metadata.provider == Provider.OPTA
             assert dataset.dataset_type == DatasetType.EVENT
-<<<<<<< HEAD
-            assert len(dataset.events) == 20
-=======
             assert len(dataset.events) == 21
 
             # cleanup
-            adapters.remove(custom_adapter)
->>>>>>> 4da83a00
+            adapters.remove(custom_adapter)