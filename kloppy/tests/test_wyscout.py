from pathlib import Path

import pytest
from kloppy.domain import (
    BodyPart,
    BodyPartQualifier,
    Point,
    EventDataset,
    SetPieceType,
    SetPieceQualifier,
    DatasetType,
    DuelQualifier,
    DuelType,
    EventType,
    GoalkeeperQualifier,
    GoalkeeperActionType,
    CardQualifier,
    CardType,
)

from kloppy import wyscout


@pytest.fixture(scope="session")
def event_v2_data(base_dir: Path) -> Path:
    return base_dir / "files" / "wyscout_events_v2.json"


@pytest.fixture(scope="session")
def event_v3_data(base_dir: Path) -> Path:
    return base_dir / "files" / "wyscout_events_v3.json"


def test_correct_auto_recognize_deserialization(
    event_v2_data: Path, event_v3_data: Path
):
    dataset = wyscout.load(event_data=event_v2_data, coordinates="wyscout")
    assert dataset.records[2].coordinates == Point(29.0, 6.0)
    dataset = wyscout.load(event_data=event_v3_data, coordinates="wyscout")
    assert dataset.records[2].coordinates == Point(36.0, 78.0)


class TestWyscoutV2:
    """Tests related to deserialization of Wyscout V2 data."""

    @pytest.fixture(scope="class")
    def dataset(self, event_v2_data) -> EventDataset:
        """Load Wyscout V2 event dataset"""
        dataset = wyscout.load(
            event_data=event_v2_data,
            coordinates="wyscout",
            data_version="V2",
        )
        assert dataset.dataset_type == DatasetType.EVENT
        return dataset

    def test_miscontrol_event(self, dataset: EventDataset):
        miscontrol_event = dataset.get_event_by_id("190078351")
        assert miscontrol_event.event_type == EventType.MISCONTROL

    def test_interception_event(self, dataset: EventDataset):
        # A touch or duel with "interception" tag should be converted to an interception event
        interception_event = dataset.get_event_by_id("190079090")
        assert interception_event.event_type == EventType.INTERCEPTION
        # Other events with "interception" tag should be split in two events
        clearance_event = dataset.get_event_by_id("190079171")
        assert clearance_event.event_type == EventType.CLEARANCE
        interception_event = dataset.get_event_by_id("interception-190079171")
        assert interception_event.event_type == EventType.INTERCEPTION

    def test_duel_event(self, dataset: EventDataset):
        ground_duel_event = dataset.get_event_by_id("190078379")
        assert ground_duel_event.event_type == EventType.DUEL
        assert (
            ground_duel_event.get_qualifier_value(DuelQualifier)
            == DuelType.GROUND
        )
        aerial_duel_event = dataset.get_event_by_id("190078381")
        assert aerial_duel_event.event_type == EventType.DUEL
        assert (
            aerial_duel_event.get_qualifier_values(DuelQualifier)[1]
            == DuelType.AERIAL
        )
        sliding_tackle_duel_event = dataset.get_event_by_id("190079260")
        assert sliding_tackle_duel_event.event_type == EventType.DUEL
        assert (
            sliding_tackle_duel_event.get_qualifier_values(DuelQualifier)[2]
            == DuelType.SLIDING_TACKLE
        )

    def test_goalkeeper_event(self, dataset: EventDataset):
        goalkeeper_event = dataset.get_event_by_id("190079010")
        assert goalkeeper_event.event_type == EventType.GOALKEEPER
        assert (
            goalkeeper_event.get_qualifier_value(GoalkeeperQualifier)
            == GoalkeeperActionType.SAVE
        )

    def test_foul_committed_event(self, dataset: EventDataset):
        foul_committed_event = dataset.get_event_by_id("190079289")
        assert foul_committed_event.event_type == EventType.FOUL_COMMITTED
        assert (
            foul_committed_event.get_qualifier_value(CardQualifier)
            == CardType.FIRST_YELLOW
        )
        card_event = dataset.get_event_by_id("card-190079289")
        assert card_event.event_type == EventType.CARD

    def test_correct_normalized_deserialization(self, event_v2_data: Path):
        dataset = wyscout.load(event_data=event_v2_data, data_version="V2")
        assert dataset.records[2].coordinates == Point(0.29, 0.06)


class TestWyscoutV3:
    """Tests related to deserialization of Wyscout V3 data."""

    @pytest.fixture(scope="class")
    def dataset(self, event_v3_data: Path) -> EventDataset:
        """Load Wyscout V3 event dataset"""
        dataset = wyscout.load(
            event_data=event_v3_data,
            coordinates="wyscout",
            data_version="V3",
        )
        assert dataset.dataset_type == DatasetType.EVENT
        return dataset

    def test_coordinates(self, dataset: EventDataset):
        assert dataset.records[2].coordinates == Point(36.0, 78.0)

    def test_normalized_deserialization(self, event_v3_data: Path):
        dataset = wyscout.load(event_data=event_v3_data, data_version="V3")
        assert dataset.records[2].coordinates == Point(0.36, 0.78)

    def test_goalkeeper_event(self, dataset: EventDataset):
        goalkeeper_event = dataset.get_event_by_id(1331979498)
        assert goalkeeper_event.event_type == EventType.GOALKEEPER
        assert (
            goalkeeper_event.get_qualifier_value(GoalkeeperQualifier)
            == GoalkeeperActionType.SAVE
        )

    def test_shot_event(self, dataset: EventDataset):
        shot_event = dataset.get_event_by_id(663291840)
        assert shot_event.event_type == EventType.SHOT
        assert (
            shot_event.get_qualifier_value(SetPieceQualifier)
            == SetPieceType.CORNER_KICK
        )

    def test_foul_committed_event(self, dataset: EventDataset):
        foul_committed_event = dataset.get_event_by_id(1343788476)
        assert foul_committed_event.event_type == EventType.FOUL_COMMITTED

    def test_duel_event(self, dataset: EventDataset):
        ground_duel_event = dataset.get_event_by_id(663291421)
        assert ground_duel_event.event_type == EventType.DUEL
        assert (
            ground_duel_event.get_qualifier_value(DuelQualifier)
            == DuelType.GROUND
        )
        aerial_duel_event = dataset.get_event_by_id(663291841)
        assert aerial_duel_event.event_type == EventType.DUEL
        assert (
            aerial_duel_event.get_qualifier_values(DuelQualifier)[1]
            == DuelType.AERIAL
        )
        sliding_tackle_duel_event = dataset.get_event_by_id(663291842)
        assert sliding_tackle_duel_event.event_type == EventType.DUEL
        assert (
<<<<<<< HEAD
            sliding_tackle_duel_event.get_qualifier_values(DuelQualifier)[2]
=======
            dataset.events[118].get_qualifier_value(BodyPartQualifier)
            == BodyPart.RIGHT_FOOT
        )
        assert (
            dataset.events[268].get_qualifier_values(DuelQualifier)[2]
>>>>>>> c2f01605
            == DuelType.SLIDING_TACKLE
        )

    def test_clearance_event(self, dataset: EventDataset):
        clearance_event = dataset.get_event_by_id(663291843)
        assert clearance_event.event_type == EventType.CLEARANCE

    def test_interception_event(self, dataset: EventDataset):
        interception_event = dataset.get_event_by_id(1397082780)
        assert interception_event.event_type == EventType.INTERCEPTION

    def test_take_on_event(self, dataset: EventDataset):
        take_on_event = dataset.get_event_by_id(139800000)
        assert take_on_event.event_type == EventType.TAKE_ON<|MERGE_RESOLUTION|>--- conflicted
+++ resolved
@@ -168,15 +168,12 @@
         sliding_tackle_duel_event = dataset.get_event_by_id(663291842)
         assert sliding_tackle_duel_event.event_type == EventType.DUEL
         assert (
-<<<<<<< HEAD
             sliding_tackle_duel_event.get_qualifier_values(DuelQualifier)[2]
-=======
             dataset.events[118].get_qualifier_value(BodyPartQualifier)
             == BodyPart.RIGHT_FOOT
         )
         assert (
             dataset.events[268].get_qualifier_values(DuelQualifier)[2]
->>>>>>> c2f01605
             == DuelType.SLIDING_TACKLE
         )
 
