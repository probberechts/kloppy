from datetime import timedelta, datetime, timezone

import pytest

from kloppy.domain import (
    AttackingDirection,
    Ground,
    Orientation,
    Period,
    Point,
    Provider,
    SetPieceType,
    DatasetType,
)
from kloppy.domain.models import PositionType

from kloppy import datafactory


class TestDatafactory:
    @pytest.fixture
    def event_data(self, base_dir) -> str:
        return base_dir / "files/datafactory_events.json"

    def test_correct_deserialization(self, event_data: str):
        dataset = datafactory.load(
            event_data=event_data, coordinates="datafactory"
        )

        assert dataset.metadata.provider == Provider.DATAFACTORY
        assert dataset.dataset_type == DatasetType.EVENT
        assert len(dataset.events) == 1027
        assert len(dataset.metadata.periods) == 2
        assert dataset.events[10].ball_owning_team == dataset.metadata.teams[1]
        assert dataset.events[23].ball_owning_team == dataset.metadata.teams[0]
        assert dataset.metadata.orientation == Orientation.HOME_AWAY
        assert dataset.metadata.teams[0].name == "Team A"
        assert dataset.metadata.teams[0].ground == Ground.HOME
        assert dataset.metadata.teams[1].name == "Team B"
        assert dataset.metadata.teams[1].ground == Ground.AWAY

        player = dataset.metadata.teams[0].players[0]
        assert player.player_id == "38804"
        assert player.jersey_no == 1
        assert str(player) == "Daniel Bold"
<<<<<<< HEAD
        assert player.position == PositionType.Unknown
=======
        assert player.starting_position is None
>>>>>>> d001eb02
        assert player.starting

        assert dataset.metadata.periods[0].id == 1
        assert dataset.metadata.periods[0].start_timestamp == datetime(
            2011, 11, 11, 9, 0, 13, 0, timezone.utc
        )
        assert dataset.metadata.periods[0].end_timestamp == datetime(
            2011, 11, 11, 9, 48, 45, 0, timezone.utc
        )
        assert dataset.metadata.periods[1].id == 2
        assert dataset.metadata.periods[1].start_timestamp == datetime(
            2011, 11, 11, 10, 3, 45, 0, timezone.utc
        )
        assert dataset.metadata.periods[1].end_timestamp == datetime(
            2011, 11, 11, 10, 53, 55, 0, timezone.utc
        )

        assert dataset.events[0].timestamp == timedelta(
            seconds=3
        )  # kickoff first half
        assert dataset.events[473].timestamp == timedelta(
            seconds=4
        )  # kickoff second half

        assert dataset.events[0].coordinates == Point(0.01, 0.01)

        # Check the qualifiers
        assert dataset.events[0].qualifiers[0].value == SetPieceType.KICK_OFF
        assert dataset.events[412].qualifiers[0].value == SetPieceType.THROW_IN

    def test_correct_normalized_deserialization(self, event_data: str):
        dataset = datafactory.load(event_data=event_data)

        assert dataset.events[0].coordinates.x == pytest.approx(0.505, 0.001)
        assert dataset.events[0].coordinates.y == pytest.approx(0.505, 0.001)<|MERGE_RESOLUTION|>--- conflicted
+++ resolved
@@ -11,8 +11,8 @@
     Provider,
     SetPieceType,
     DatasetType,
+    PositionType,
 )
-from kloppy.domain.models import PositionType
 
 from kloppy import datafactory
 
@@ -43,11 +43,7 @@
         assert player.player_id == "38804"
         assert player.jersey_no == 1
         assert str(player) == "Daniel Bold"
-<<<<<<< HEAD
-        assert player.position == PositionType.Unknown
-=======
-        assert player.starting_position is None
->>>>>>> d001eb02
+        assert player.starting_position == PositionType.Unknown
         assert player.starting
 
         assert dataset.metadata.periods[0].id == 1
