from collections import defaultdict
from pathlib import Path

import pytest

from kloppy.domain import (
    AttackingDirection,
    BodyPart,
    BodyPartQualifier,
    DatasetType,
    DuelQualifier,
    DuelType,
    Orientation,
    Period,
    Point,
    Provider,
    FormationType,
    Position,
    ShotResult,
)

from kloppy import statsbomb
from kloppy.domain.models.event import (
    CardType,
    PassQualifier,
    PassType,
    EventType,
    GoalkeeperQualifier,
    GoalkeeperActionType,
)


class TestStatsBomb:
    """"""

    @pytest.fixture
    def event_data(self, base_dir) -> str:
        return base_dir / "files/statsbomb_event.json"

    @pytest.fixture
    def lineup_data(self, base_dir) -> str:
        return base_dir / "files/statsbomb_lineup.json"

    def test_correct_deserialization(
        self, lineup_data: Path, event_data: Path
    ):
        """
        This test uses data from the StatsBomb open data project.
        """
        dataset = statsbomb.load(
            lineup_data=lineup_data,
            event_data=event_data,
            coordinates="statsbomb",
        )

        assert dataset.metadata.provider == Provider.STATSBOMB
        assert dataset.dataset_type == DatasetType.EVENT
<<<<<<< HEAD
        assert len(dataset.events) == 4047
=======
        assert len(dataset.events) == 4042
>>>>>>> ffcca1cd
        assert len(dataset.metadata.periods) == 2
        assert (
            dataset.metadata.orientation == Orientation.ACTION_EXECUTING_TEAM
        )
        assert dataset.metadata.teams[0].name == "Barcelona"
        assert dataset.metadata.teams[1].name == "Deportivo Alavés"
        assert dataset.metadata.teams[0].starting_formation == FormationType(
            "4-4-2"
        )
        assert dataset.metadata.teams[1].starting_formation == FormationType(
            "4-1-4-1"
        )

        player = dataset.metadata.teams[0].get_player_by_id("5503")
        assert player.player_id == "5503"
        assert player.jersey_no == 10
        assert str(player) == "Lionel Andrés Messi Cuccittini"
        assert player.position == Position(
            position_id="24", name="Left Center Forward", coordinates=None
        )
        assert player.starting

        sub_player = dataset.metadata.teams[0].get_player_by_id("3501")
        assert str(sub_player) == "Philippe Coutinho Correia"
        assert not sub_player.starting

        assert dataset.metadata.periods[0] == Period(
            id=1,
            start_timestamp=0.0,
            end_timestamp=2705.267,
            attacking_direction=AttackingDirection.NOT_SET,
        )
        assert dataset.metadata.periods[1] == Period(
            id=2,
            start_timestamp=2705.268,
            end_timestamp=5557.321,
            attacking_direction=AttackingDirection.NOT_SET,
        )

        assert dataset.events[10].coordinates == Point(34.5, 20.5)

        assert (
            dataset.events[796].get_qualifier_value(BodyPartQualifier)
            == BodyPart.HEAD
        )

        assert (
            dataset.events[2236].get_qualifier_value(BodyPartQualifier)
            == BodyPart.RIGHT_FOOT
        )

        assert (
            dataset.events[195].get_qualifier_value(BodyPartQualifier) is None
        )

        assert (
            dataset.events[1441].get_qualifier_value(PassQualifier)
            == PassType.CROSS
        )

        assert (
            dataset.events[1560].get_qualifier_value(PassQualifier)
            == PassType.THROUGH_BALL
        )

        assert (
            dataset.events[445].get_qualifier_value(PassQualifier)
            == PassType.SWITCH_OF_PLAY
        )

        assert (
            dataset.events[101].get_qualifier_value(PassQualifier)
            == PassType.LONG_BALL
        )

        assert (
            dataset.events[17].get_qualifier_value(PassQualifier)
            == PassType.HIGH_PASS
        )

        assert (
            dataset.events[656].get_qualifier_value(PassQualifier)
            == PassType.HEAD_PASS
        )

        assert (
            dataset.events[3150].get_qualifier_value(PassQualifier)
            == PassType.HAND_PASS
        )

        assert (
            dataset.events[3628].get_qualifier_value(PassQualifier)
            == PassType.ASSIST
        )

        assert dataset.events[4].get_qualifier_value(PassQualifier) is None

        assert (
            dataset.events[194].get_qualifier_values(DuelQualifier)[1].value
            == DuelType.AERIAL
        )
        assert (
            dataset.events[307].get_qualifier_values(DuelQualifier)[0].value
            == DuelType.GROUND
        )
        assert dataset.events[272].event_type == EventType.CLEARANCE
        assert dataset.events[68].event_type == EventType.MISCONTROL
        assert dataset.events[343].event_type == EventType.INTERCEPTION

        assert (
            dataset.events[763].get_qualifier_value(GoalkeeperQualifier)
            == GoalkeeperActionType.SAVE
        )

        assert (
<<<<<<< HEAD
            dataset.events[4045].get_qualifier_value(GoalkeeperQualifier)
=======
            dataset.events[4040].get_qualifier_value(GoalkeeperQualifier)
>>>>>>> ffcca1cd
            == GoalkeeperActionType.SMOTHER
        )

        assert (
<<<<<<< HEAD
            dataset.events[4046].get_qualifier_value(GoalkeeperQualifier)
=======
            dataset.events[4041].get_qualifier_value(GoalkeeperQualifier)
>>>>>>> ffcca1cd
            == GoalkeeperActionType.PUNCH
        )

    def test_correct_normalized_deserialization(
        self, lineup_data: Path, event_data: Path
    ):
        """
        This test uses data from the StatsBomb open data project.
        """
        dataset = statsbomb.load(
            lineup_data=lineup_data, event_data=event_data
        )

        assert dataset.events[10].coordinates == Point(0.2875, 0.25625)

    def test_substitution(self, lineup_data: Path, event_data: Path):
        """
        Test substitution events
        """
        dataset = statsbomb.load(
            lineup_data=lineup_data,
            event_data=event_data,
            event_types=["substitution"],
        )

        assert len(dataset.events) == 6

        subs = [
            (6374, 3501),
            (6839, 6935),
            (6581, 6566),
            (6613, 6624),
            (5477, 11392),
            (5203, 8206),
        ]

        for event_idx, (player_id, replacement_player_id) in enumerate(subs):
            event = dataset.events[event_idx]
            assert event.player == event.team.get_player_by_id(player_id)
            assert event.replacement_player == event.team.get_player_by_id(
                replacement_player_id
            )

    def test_card(self, lineup_data: Path, event_data: Path):
        """
        Test card events
        """
        dataset = statsbomb.load(
            lineup_data=lineup_data,
            event_data=event_data,
            event_types=["card"],
        )

        assert len(dataset.events) == 2

        for card in dataset.events:
            assert card.card_type == CardType.FIRST_YELLOW

    def test_foul_committed(self, lineup_data: Path, event_data: Path):
        """
        Test foul committed events
        """
        dataset = statsbomb.load(
            lineup_data=lineup_data,
            event_data=event_data,
            event_types=["foul_committed"],
        )

        for foul in dataset.events:
            if foul.event_id == "382879fa-47ac-487f-801c-587f75f6a9a4":
                assert CardType.FIRST_YELLOW in [
                    q.value for q in foul.qualifiers
                ]
            else:
                assert foul.qualifiers is None

        assert len(dataset.events) == 23

    def test_own_goal(self, lineup_data: Path, event_data: Path):
        """
        Test own goal events.

        The StatsBomb "Own Goal For" (id = 25) and one "Own Goal Against" (id = 20) events
        should be converted to a single shot event with ShotResult.OWN_GOAL.
        """
        dataset = statsbomb.load(
            lineup_data=lineup_data,
            event_data=event_data,
        )

        # The Own Goal For event should be removed
        own_goal_for_event = [
            event
            for event in dataset.events
            if event.event_id == "f942c5b5-df4b-4ee4-9e90-ed5f5"
        ]
        assert len(own_goal_for_event) == 0

        # The Own Goal Against event should be converted to a shot event
        own_goal_against_event = [
            event
            for event in dataset.events
            if event.event_id == "89dd4f4b-0a70-48d8-a0e7-ac4c"
        ]
        assert len(own_goal_against_event) == 1
        assert own_goal_against_event[0].event_type == EventType.SHOT
        assert own_goal_against_event[0].result == ShotResult.OWN_GOAL

    def test_related_events(self, lineup_data: Path, event_data: Path):
        dataset = statsbomb.load(
            lineup_data=lineup_data, event_data=event_data
        )
        carry_event = dataset.get_event_by_id(
            "8e3dacc2-7a39-4301-9053-e78cfec1aa95"
        )
        pass_event = dataset.get_event_by_id(
            "d1cccb73-c7ef-4b02-8267-ebd7f149904b"
        )
        receipt_event = dataset.get_event_by_id(
            "61da36dc-d862-416c-8ee3-1a0cd24dc086"
        )

        assert carry_event.get_related_events() == [receipt_event, pass_event]
        assert carry_event.related_pass() == pass_event

    def test_player_position(self, lineup_data: Path, event_data: Path):
        """
        Validate position information is loaded correctly from the STARTING_XI events.

        TODO: Fix when player is substituted
        """
        dataset = statsbomb.load(
            lineup_data=lineup_data,
            event_data=event_data,
        )
        player_5246 = dataset.metadata.teams[0].get_player_by_id(20055)
        assert player_5246.position.position_id == "1"

    def test_freeze_frame(self, lineup_data: Path, event_data: Path):
        """
        Test freeze-frame is properly loaded and attached to shot events. The
        freeze-frames contain location information on player level.
        """
        dataset = statsbomb.load(
            lineup_data=lineup_data,
            event_data=event_data,
            coordinates="statsbomb",
        )
        shot_event = dataset.get_event_by_id(
            "65f16e50-7c5d-4293-b2fc-d20887a772f9"
        )

        event_player_coordinates = shot_event.freeze_frame.players_coordinates[
            shot_event.player
        ]
        assert event_player_coordinates == shot_event.coordinates

        player_5246 = dataset.metadata.teams[0].get_player_by_id(5246)
        assert shot_event.freeze_frame.players_coordinates[
            player_5246
        ] == Point(103.2, 43.6)

        assert shot_event.freeze_frame.frame_id == 3727

    def test_freeze_frame_360(self, base_dir):
        dataset = statsbomb.load(
            event_data=base_dir / "files/statsbomb_3788741_event.json",
            lineup_data=base_dir / "files/statsbomb_3788741_lineup.json",
            three_sixty_data=base_dir / "files/statsbomb_3788741_360.json",
            coordinates="statsbomb",
        )

        pass_event = dataset.find("pass")
        coordinates_per_team = defaultdict(list)
        for (
            player,
            coordinates,
        ) in pass_event.freeze_frame.players_coordinates.items():
            coordinates_per_team[player.team.name].append(coordinates)

        assert coordinates_per_team == {
            "Italy": [
                Point(x=43.672042000000005, y=31.609489),
                Point(x=44.016185, y=45.22054),
                Point(x=49.69454, y=35.055324000000006),
                Point(x=54.51254, y=29.714278),
                Point(x=58.29811, y=48.149497000000004),
                Point(x=60.362968, y=30.403444999999998),
            ],
            "Turkey": [
                Point(x=60.018825, y=39.621055000000005),
                Point(x=61.223323, y=47.977206),
                Point(x=67.417896, y=32.643237000000006),
                Point(x=68.96654000000001, y=43.325328000000006),
            ],
        }

        assert pass_event.freeze_frame.players_coordinates[
            pass_event.player
        ] == Point(x=60.018825, y=39.621055000000005)

        assert pass_event.freeze_frame.frame_id == 21<|MERGE_RESOLUTION|>--- conflicted
+++ resolved
@@ -55,11 +55,7 @@
 
         assert dataset.metadata.provider == Provider.STATSBOMB
         assert dataset.dataset_type == DatasetType.EVENT
-<<<<<<< HEAD
-        assert len(dataset.events) == 4047
-=======
-        assert len(dataset.events) == 4042
->>>>>>> ffcca1cd
+        assert len(dataset.events) == 4048
         assert len(dataset.metadata.periods) == 2
         assert (
             dataset.metadata.orientation == Orientation.ACTION_EXECUTING_TEAM
@@ -175,20 +171,12 @@
         )
 
         assert (
-<<<<<<< HEAD
-            dataset.events[4045].get_qualifier_value(GoalkeeperQualifier)
-=======
-            dataset.events[4040].get_qualifier_value(GoalkeeperQualifier)
->>>>>>> ffcca1cd
+            dataset.events[4046].get_qualifier_value(GoalkeeperQualifier)
             == GoalkeeperActionType.SMOTHER
         )
 
         assert (
-<<<<<<< HEAD
-            dataset.events[4046].get_qualifier_value(GoalkeeperQualifier)
-=======
-            dataset.events[4041].get_qualifier_value(GoalkeeperQualifier)
->>>>>>> ffcca1cd
+            dataset.events[4047].get_qualifier_value(GoalkeeperQualifier)
             == GoalkeeperActionType.PUNCH
         )
 
