import re
from datetime import datetime, timedelta

import pytest
from pandas import DataFrame
from lxml import objectify

from kloppy.domain import (
    Orientation,
    Point,
    Point3D,
    Provider,
)
from kloppy.infra.serializers.tracking.metrica_epts.metadata import (
    load_metadata,
)
from kloppy.infra.serializers.tracking.metrica_epts.metadata import (
    _load_provider,
)
from kloppy.infra.serializers.tracking.metrica_epts.reader import (
    build_regex,
    read_raw_data,
)
from kloppy.utils import performance_logging


from kloppy import metrica


class TestMetricaEPTSTracking:
    def test_regex(self, base_dir):
        with open(
            base_dir / "files/epts_metrica_metadata.xml", "rb"
        ) as metadata_fp:
            metadata = load_metadata(metadata_fp)

        regex_str = build_regex(
            metadata.data_format_specifications[0],
            metadata.player_channels,
            metadata.sensors,
        )

        regex = re.compile(regex_str)

        result = regex.search(
            "450:0.30602,0.97029,5,1.1127902269363403;0.48496,0.73308,1,5.2345757484436035;0.38851,0.97786,2,3.32438325881958;0.48414,0.92730,0,5.878201961517334;0.25661,0.60984,8,4.325275421142578;0.24170,0.49115,7,1.9475973844528198;0.38878,0.47540,4,1.8947187662124634;0.31854,0.89154,3,2.741175413131714;NaN,NaN,-1,NaN;0.25658,0.73095,9,3.418901205062866;NaN,NaN,10,NaN;0.32513,0.89532,19,0.6292267441749573;0.30286,0.98231,17,1.287971019744873;0.39954,0.93079,12,3.8761117458343506;0.23961,0.63742,20,1.6785365343093872;0.38319,0.81908,14,3.611333131790161;0.49984,0.91227,13,5.139825820922852;0.46733,0.49708,16,3.1186790466308594;0.26311,0.48218,18,2.309934139251709;0.53767,0.81373,11,6.402815818786621;0.39631,0.77277,15,3.338606357574463;NaN,NaN,21,NaN:0.52867,0.70690,NaN"
        )

        assert result is not None

    def test_provider_name_recognition(self, base_dir):
        with open(
            base_dir / "files/epts_metrica_metadata.xml", "rb"
        ) as metadata_fp:
            root = objectify.fromstring(metadata_fp.read())
            metadata = root.find("Metadata")
            provider_from_file = _load_provider(metadata)

        assert provider_from_file == Provider.METRICA

    def test_read(self, base_dir):
        with open(
            base_dir / "files/epts_metrica_metadata.xml", "rb"
        ) as metadata_fp:
            metadata = load_metadata(metadata_fp)

        with open(
            base_dir / "files/epts_metrica_tracking.txt", "rb"
        ) as raw_data:
            iterator = read_raw_data(raw_data, metadata)

            with performance_logging("load"):
                assert list(iterator)

    def test_read_to_pandas(self, base_dir):
        with open(
            base_dir / "files/epts_metrica_metadata.xml", "rb"
        ) as metadata_fp, open(
            base_dir / "files/epts_metrica_tracking.txt", "rb"
        ) as raw_data:
            metadata = load_metadata(metadata_fp)
            records = read_raw_data(
                raw_data, metadata, sensor_ids=["position"]
            )
            data_frame = DataFrame.from_records(records)

        assert "player_Track_1_x" in data_frame.columns

    def test_skip_sensors(self, base_dir):
        with open(
            base_dir / "files/epts_metrica_metadata.xml", "rb"
        ) as metadata_fp, open(
            base_dir / "files/epts_metrica_tracking.txt", "rb"
        ) as raw_data:
            metadata = load_metadata(metadata_fp)
            records = read_raw_data(raw_data, metadata, sensor_ids=["speed"])
            data_frame = DataFrame.from_records(records)

        assert "player_Track_1_s" in data_frame.columns
        assert "player_Track_1_x" not in data_frame.columns

    @pytest.fixture
    def meta_data(self, base_dir) -> str:
        return base_dir / "files/epts_metrica_metadata.xml"

    @pytest.fixture
    def raw_data(self, base_dir) -> str:
        return base_dir / "files/epts_metrica_tracking.txt"

    def test_correct_deserialization(self, meta_data: str, raw_data: str):
        dataset = metrica.load_tracking_epts(
            meta_data=meta_data, raw_data=raw_data
        )

        first_player = next(iter(dataset.records[0].players_data))

        assert len(dataset.records) == 100
        assert len(dataset.metadata.periods) == 2
<<<<<<< HEAD
        assert dataset.metadata.periods[0].id == 1
        assert dataset.metadata.periods[0].start_timestamp == timedelta(
            seconds=18
        )
        assert dataset.metadata.periods[0].end_timestamp == timedelta(
            seconds=19.96
        )
        assert dataset.metadata.periods[1].id == 2
        assert dataset.metadata.periods[1].start_timestamp == timedelta(
            seconds=26
        )
        assert dataset.metadata.periods[1].end_timestamp == timedelta(
            seconds=27.96
        )
        assert dataset.metadata.orientation is Orientation.HOME_TEAM
=======
        assert dataset.metadata.orientation is Orientation.HOME_AWAY
>>>>>>> 7b8c03e5

        assert dataset.records[0].frame_id == 450
        assert dataset.records[0].timestamp == timedelta(
            seconds=0
        )  # kickoff first half
        assert dataset.records[50].frame_id == 650
        assert dataset.records[50].timestamp == timedelta(
            seconds=0
        )  # kickoff second half

        assert dataset.records[0].players_data[
            first_player
        ].coordinates == Point(x=0.30602, y=0.97029)

        assert dataset.records[0].ball_coordinates == Point3D(
            x=0.52867, y=0.7069, z=None
        )

    def test_other_data_deserialization(self, meta_data: str, raw_data: str):
        dataset = metrica.load_tracking_epts(
            meta_data=meta_data, raw_data=raw_data
        )

        first_player = next(iter(dataset.records[0].players_data))

        assert (
            dataset.records[0].players_data[first_player].other_data["mapping"]
            == 5.0
        )

    def test_read_with_sensor_unused_in_players_and_frame_count_name_modified(
        self, base_dir
    ):
        with open(
            base_dir / "files/epts_metrica_metadata_unused_sensor.xml", "rb"
        ) as metadata_fp, open(
            base_dir / "files/epts_metrica_tracking.txt", "rb"
        ) as raw_data:
            dataset = metrica.load_tracking_epts(
                meta_data=metadata_fp, raw_data=raw_data
            )
        # Acceleration field is in other data
        other_data = list(dataset.frames[0].players_data.items())[0][
            1
        ].other_data
        assert "acceleration" in other_data
        # But is None due to there is not channel for this sensor
        assert other_data["acceleration"] is None
        # But all defined sensors in the metadata are 4
        assert len(dataset.metadata.sensors) == 4

    def test_read_empty_player_values(self, base_dir):
        with open(
            base_dir / "files/epts_metrica_metadata.xml", "rb"
        ) as metadata_fp, open(
            base_dir / "files/epts_metrica_tracking_with_empty_values.txt",
            "rb",
        ) as raw_data:
            dataset = metrica.load_tracking_epts(
                meta_data=metadata_fp, raw_data=raw_data
            )

        first_player = next(iter(dataset.records[0].players_data))

        first_player_x = (
            dataset.records[0].players_data[first_player].coordinates.x
        )

        first_player_y = (
            dataset.records[0].players_data[first_player].coordinates.y
        )

        # x,y coordinates of the first player are empty. Check if they are nan's
        assert first_player_x != first_player_x
        assert first_player_y != first_player_y

    def test_read_metadata_withou_score_field(self, base_dir):
        with open(
            base_dir / "files/epts_metrica_metadata_without_score.xml", "rb"
        ) as metadata_fp:
            metadata = load_metadata(metadata_fp)<|MERGE_RESOLUTION|>--- conflicted
+++ resolved
@@ -116,7 +116,6 @@
 
         assert len(dataset.records) == 100
         assert len(dataset.metadata.periods) == 2
-<<<<<<< HEAD
         assert dataset.metadata.periods[0].id == 1
         assert dataset.metadata.periods[0].start_timestamp == timedelta(
             seconds=18
@@ -131,10 +130,7 @@
         assert dataset.metadata.periods[1].end_timestamp == timedelta(
             seconds=27.96
         )
-        assert dataset.metadata.orientation is Orientation.HOME_TEAM
-=======
         assert dataset.metadata.orientation is Orientation.HOME_AWAY
->>>>>>> 7b8c03e5
 
         assert dataset.records[0].frame_id == 450
         assert dataset.records[0].timestamp == timedelta(
